--- conflicted
+++ resolved
@@ -256,15 +256,9 @@
 /*
  * Allocate a keyring and link into the destination keyring.
  */
-<<<<<<< HEAD
 struct key *keyring_alloc(const char *description, kuid_t uid, kgid_t gid,
-			  const struct cred *cred, unsigned long flags,
-			  struct key *dest)
-=======
-struct key *keyring_alloc(const char *description, uid_t uid, gid_t gid,
 			  const struct cred *cred, key_perm_t perm,
 			  unsigned long flags, struct key *dest)
->>>>>>> e9307237
 {
 	struct key *keyring;
 	int ret;
