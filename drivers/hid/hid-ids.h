--- conflicted
+++ resolved
@@ -34,13 +34,9 @@
 #define USB_DEVICE_ID_ACECAD_FLAIR	0x0004
 #define USB_DEVICE_ID_ACECAD_302	0x0008
 
-<<<<<<< HEAD
-#define USB_VENDOR_ID_ADS_TECH		0x06e1
-=======
 #define USB_VENDOR_ID_ACRUX		0x1a34
 
 #define USB_VENDOR_ID_ADS_TECH 		0x06e1
->>>>>>> 7d3d42a7
 #define USB_DEVICE_ID_ADS_TECH_RADIO_SI470X	0xa155
 
 #define USB_VENDOR_ID_AFATECH		0x15a4
