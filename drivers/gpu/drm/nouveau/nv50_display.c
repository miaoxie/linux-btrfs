--- conflicted
+++ resolved
@@ -479,11 +479,7 @@
 {
 	struct nv50_display_flip *flip = data;
 	if (nouveau_bo_rd32(flip->disp->sync, flip->chan->addr / 4) ==
-<<<<<<< HEAD
-					      flip->chan->data);
-=======
 					      flip->chan->data)
->>>>>>> e4aa937e
 		return true;
 	usleep_range(1, 2);
 	return false;
@@ -592,11 +588,6 @@
 		sync->addr ^= 0x10;
 		sync->data++;
 		FIRE_RING (chan);
-<<<<<<< HEAD
-	} else {
-		evo_sync(crtc->dev);
-=======
->>>>>>> e4aa937e
 	}
 
 	/* queue the flip */
