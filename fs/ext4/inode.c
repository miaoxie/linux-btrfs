/*
 *  linux/fs/ext4/inode.c
 *
 * Copyright (C) 1992, 1993, 1994, 1995
 * Remy Card (card@masi.ibp.fr)
 * Laboratoire MASI - Institut Blaise Pascal
 * Universite Pierre et Marie Curie (Paris VI)
 *
 *  from
 *
 *  linux/fs/minix/inode.c
 *
 *  Copyright (C) 1991, 1992  Linus Torvalds
 *
 *  64-bit file support on 64-bit platforms by Jakub Jelinek
 *	(jj@sunsite.ms.mff.cuni.cz)
 *
 *  Assorted race fixes, rewrite of ext4_get_block() by Al Viro, 2000
 */

#include <linux/fs.h>
#include <linux/time.h>
#include <linux/jbd2.h>
#include <linux/highuid.h>
#include <linux/pagemap.h>
#include <linux/quotaops.h>
#include <linux/string.h>
#include <linux/buffer_head.h>
#include <linux/writeback.h>
#include <linux/pagevec.h>
#include <linux/mpage.h>
#include <linux/namei.h>
#include <linux/uio.h>
#include <linux/bio.h>
#include <linux/workqueue.h>
#include <linux/kernel.h>
#include <linux/printk.h>
#include <linux/slab.h>
#include <linux/ratelimit.h>
#include <linux/aio.h>

#include "ext4_jbd2.h"
#include "xattr.h"
#include "acl.h"
#include "truncate.h"

#include <trace/events/ext4.h>

#define MPAGE_DA_EXTENT_TAIL 0x01

static __u32 ext4_inode_csum(struct inode *inode, struct ext4_inode *raw,
			      struct ext4_inode_info *ei)
{
	struct ext4_sb_info *sbi = EXT4_SB(inode->i_sb);
	__u16 csum_lo;
	__u16 csum_hi = 0;
	__u32 csum;

	csum_lo = le16_to_cpu(raw->i_checksum_lo);
	raw->i_checksum_lo = 0;
	if (EXT4_INODE_SIZE(inode->i_sb) > EXT4_GOOD_OLD_INODE_SIZE &&
	    EXT4_FITS_IN_INODE(raw, ei, i_checksum_hi)) {
		csum_hi = le16_to_cpu(raw->i_checksum_hi);
		raw->i_checksum_hi = 0;
	}

	csum = ext4_chksum(sbi, ei->i_csum_seed, (__u8 *)raw,
			   EXT4_INODE_SIZE(inode->i_sb));

	raw->i_checksum_lo = cpu_to_le16(csum_lo);
	if (EXT4_INODE_SIZE(inode->i_sb) > EXT4_GOOD_OLD_INODE_SIZE &&
	    EXT4_FITS_IN_INODE(raw, ei, i_checksum_hi))
		raw->i_checksum_hi = cpu_to_le16(csum_hi);

	return csum;
}

static int ext4_inode_csum_verify(struct inode *inode, struct ext4_inode *raw,
				  struct ext4_inode_info *ei)
{
	__u32 provided, calculated;

	if (EXT4_SB(inode->i_sb)->s_es->s_creator_os !=
	    cpu_to_le32(EXT4_OS_LINUX) ||
	    !EXT4_HAS_RO_COMPAT_FEATURE(inode->i_sb,
		EXT4_FEATURE_RO_COMPAT_METADATA_CSUM))
		return 1;

	provided = le16_to_cpu(raw->i_checksum_lo);
	calculated = ext4_inode_csum(inode, raw, ei);
	if (EXT4_INODE_SIZE(inode->i_sb) > EXT4_GOOD_OLD_INODE_SIZE &&
	    EXT4_FITS_IN_INODE(raw, ei, i_checksum_hi))
		provided |= ((__u32)le16_to_cpu(raw->i_checksum_hi)) << 16;
	else
		calculated &= 0xFFFF;

	return provided == calculated;
}

static void ext4_inode_csum_set(struct inode *inode, struct ext4_inode *raw,
				struct ext4_inode_info *ei)
{
	__u32 csum;

	if (EXT4_SB(inode->i_sb)->s_es->s_creator_os !=
	    cpu_to_le32(EXT4_OS_LINUX) ||
	    !EXT4_HAS_RO_COMPAT_FEATURE(inode->i_sb,
		EXT4_FEATURE_RO_COMPAT_METADATA_CSUM))
		return;

	csum = ext4_inode_csum(inode, raw, ei);
	raw->i_checksum_lo = cpu_to_le16(csum & 0xFFFF);
	if (EXT4_INODE_SIZE(inode->i_sb) > EXT4_GOOD_OLD_INODE_SIZE &&
	    EXT4_FITS_IN_INODE(raw, ei, i_checksum_hi))
		raw->i_checksum_hi = cpu_to_le16(csum >> 16);
}

static inline int ext4_begin_ordered_truncate(struct inode *inode,
					      loff_t new_size)
{
	trace_ext4_begin_ordered_truncate(inode, new_size);
	/*
	 * If jinode is zero, then we never opened the file for
	 * writing, so there's no need to call
	 * jbd2_journal_begin_ordered_truncate() since there's no
	 * outstanding writes we need to flush.
	 */
	if (!EXT4_I(inode)->jinode)
		return 0;
	return jbd2_journal_begin_ordered_truncate(EXT4_JOURNAL(inode),
						   EXT4_I(inode)->jinode,
						   new_size);
}

static void ext4_invalidatepage(struct page *page, unsigned int offset,
				unsigned int length);
static int __ext4_journalled_writepage(struct page *page, unsigned int len);
static int ext4_bh_delay_or_unwritten(handle_t *handle, struct buffer_head *bh);
static int ext4_meta_trans_blocks(struct inode *inode, int lblocks,
				  int pextents);

/*
 * Test whether an inode is a fast symlink.
 */
static int ext4_inode_is_fast_symlink(struct inode *inode)
{
	int ea_blocks = EXT4_I(inode)->i_file_acl ?
		(inode->i_sb->s_blocksize >> 9) : 0;

	return (S_ISLNK(inode->i_mode) && inode->i_blocks - ea_blocks == 0);
}

/*
 * Restart the transaction associated with *handle.  This does a commit,
 * so before we call here everything must be consistently dirtied against
 * this transaction.
 */
int ext4_truncate_restart_trans(handle_t *handle, struct inode *inode,
				 int nblocks)
{
	int ret;

	/*
	 * Drop i_data_sem to avoid deadlock with ext4_map_blocks.  At this
	 * moment, get_block can be called only for blocks inside i_size since
	 * page cache has been already dropped and writes are blocked by
	 * i_mutex. So we can safely drop the i_data_sem here.
	 */
	BUG_ON(EXT4_JOURNAL(inode) == NULL);
	jbd_debug(2, "restarting handle %p\n", handle);
	up_write(&EXT4_I(inode)->i_data_sem);
	ret = ext4_journal_restart(handle, nblocks);
	down_write(&EXT4_I(inode)->i_data_sem);
	ext4_discard_preallocations(inode);

	return ret;
}

/*
 * Called at the last iput() if i_nlink is zero.
 */
void ext4_evict_inode(struct inode *inode)
{
	handle_t *handle;
	int err;

	trace_ext4_evict_inode(inode);

	if (inode->i_nlink) {
		/*
		 * When journalling data dirty buffers are tracked only in the
		 * journal. So although mm thinks everything is clean and
		 * ready for reaping the inode might still have some pages to
		 * write in the running transaction or waiting to be
		 * checkpointed. Thus calling jbd2_journal_invalidatepage()
		 * (via truncate_inode_pages()) to discard these buffers can
		 * cause data loss. Also even if we did not discard these
		 * buffers, we would have no way to find them after the inode
		 * is reaped and thus user could see stale data if he tries to
		 * read them before the transaction is checkpointed. So be
		 * careful and force everything to disk here... We use
		 * ei->i_datasync_tid to store the newest transaction
		 * containing inode's data.
		 *
		 * Note that directories do not have this problem because they
		 * don't use page cache.
		 */
		if (ext4_should_journal_data(inode) &&
		    (S_ISLNK(inode->i_mode) || S_ISREG(inode->i_mode)) &&
		    inode->i_ino != EXT4_JOURNAL_INO) {
			journal_t *journal = EXT4_SB(inode->i_sb)->s_journal;
			tid_t commit_tid = EXT4_I(inode)->i_datasync_tid;

			jbd2_complete_transaction(journal, commit_tid);
			filemap_write_and_wait(&inode->i_data);
		}
		truncate_inode_pages(&inode->i_data, 0);

		WARN_ON(atomic_read(&EXT4_I(inode)->i_ioend_count));
		goto no_delete;
	}

	if (!is_bad_inode(inode))
		dquot_initialize(inode);

	if (ext4_should_order_data(inode))
		ext4_begin_ordered_truncate(inode, 0);
	truncate_inode_pages(&inode->i_data, 0);

	WARN_ON(atomic_read(&EXT4_I(inode)->i_ioend_count));
	if (is_bad_inode(inode))
		goto no_delete;

	/*
	 * Protect us against freezing - iput() caller didn't have to have any
	 * protection against it
	 */
	sb_start_intwrite(inode->i_sb);
	handle = ext4_journal_start(inode, EXT4_HT_TRUNCATE,
				    ext4_blocks_for_truncate(inode)+3);
	if (IS_ERR(handle)) {
		ext4_std_error(inode->i_sb, PTR_ERR(handle));
		/*
		 * If we're going to skip the normal cleanup, we still need to
		 * make sure that the in-core orphan linked list is properly
		 * cleaned up.
		 */
		ext4_orphan_del(NULL, inode);
		sb_end_intwrite(inode->i_sb);
		goto no_delete;
	}

	if (IS_SYNC(inode))
		ext4_handle_sync(handle);
	inode->i_size = 0;
	err = ext4_mark_inode_dirty(handle, inode);
	if (err) {
		ext4_warning(inode->i_sb,
			     "couldn't mark inode dirty (err %d)", err);
		goto stop_handle;
	}
	if (inode->i_blocks)
		ext4_truncate(inode);

	/*
	 * ext4_ext_truncate() doesn't reserve any slop when it
	 * restarts journal transactions; therefore there may not be
	 * enough credits left in the handle to remove the inode from
	 * the orphan list and set the dtime field.
	 */
	if (!ext4_handle_has_enough_credits(handle, 3)) {
		err = ext4_journal_extend(handle, 3);
		if (err > 0)
			err = ext4_journal_restart(handle, 3);
		if (err != 0) {
			ext4_warning(inode->i_sb,
				     "couldn't extend journal (err %d)", err);
		stop_handle:
			ext4_journal_stop(handle);
			ext4_orphan_del(NULL, inode);
			sb_end_intwrite(inode->i_sb);
			goto no_delete;
		}
	}

	/*
	 * Kill off the orphan record which ext4_truncate created.
	 * AKPM: I think this can be inside the above `if'.
	 * Note that ext4_orphan_del() has to be able to cope with the
	 * deletion of a non-existent orphan - this is because we don't
	 * know if ext4_truncate() actually created an orphan record.
	 * (Well, we could do this if we need to, but heck - it works)
	 */
	ext4_orphan_del(handle, inode);
	EXT4_I(inode)->i_dtime	= get_seconds();

	/*
	 * One subtle ordering requirement: if anything has gone wrong
	 * (transaction abort, IO errors, whatever), then we can still
	 * do these next steps (the fs will already have been marked as
	 * having errors), but we can't free the inode if the mark_dirty
	 * fails.
	 */
	if (ext4_mark_inode_dirty(handle, inode))
		/* If that failed, just do the required in-core inode clear. */
		ext4_clear_inode(inode);
	else
		ext4_free_inode(handle, inode);
	ext4_journal_stop(handle);
	sb_end_intwrite(inode->i_sb);
	return;
no_delete:
	ext4_clear_inode(inode);	/* We must guarantee clearing of inode... */
}

#ifdef CONFIG_QUOTA
qsize_t *ext4_get_reserved_space(struct inode *inode)
{
	return &EXT4_I(inode)->i_reserved_quota;
}
#endif

/*
 * Calculate the number of metadata blocks need to reserve
 * to allocate a block located at @lblock
 */
static int ext4_calc_metadata_amount(struct inode *inode, ext4_lblk_t lblock)
{
	if (ext4_test_inode_flag(inode, EXT4_INODE_EXTENTS))
		return ext4_ext_calc_metadata_amount(inode, lblock);

	return ext4_ind_calc_metadata_amount(inode, lblock);
}

/*
 * Called with i_data_sem down, which is important since we can call
 * ext4_discard_preallocations() from here.
 */
void ext4_da_update_reserve_space(struct inode *inode,
					int used, int quota_claim)
{
	struct ext4_sb_info *sbi = EXT4_SB(inode->i_sb);
	struct ext4_inode_info *ei = EXT4_I(inode);

	spin_lock(&ei->i_block_reservation_lock);
	trace_ext4_da_update_reserve_space(inode, used, quota_claim);
	if (unlikely(used > ei->i_reserved_data_blocks)) {
		ext4_warning(inode->i_sb, "%s: ino %lu, used %d "
			 "with only %d reserved data blocks",
			 __func__, inode->i_ino, used,
			 ei->i_reserved_data_blocks);
		WARN_ON(1);
		used = ei->i_reserved_data_blocks;
	}

	if (unlikely(ei->i_allocated_meta_blocks > ei->i_reserved_meta_blocks)) {
		ext4_warning(inode->i_sb, "ino %lu, allocated %d "
			"with only %d reserved metadata blocks "
			"(releasing %d blocks with reserved %d data blocks)",
			inode->i_ino, ei->i_allocated_meta_blocks,
			     ei->i_reserved_meta_blocks, used,
			     ei->i_reserved_data_blocks);
		WARN_ON(1);
		ei->i_allocated_meta_blocks = ei->i_reserved_meta_blocks;
	}

	/* Update per-inode reservations */
	ei->i_reserved_data_blocks -= used;
	ei->i_reserved_meta_blocks -= ei->i_allocated_meta_blocks;
	percpu_counter_sub(&sbi->s_dirtyclusters_counter,
			   used + ei->i_allocated_meta_blocks);
	ei->i_allocated_meta_blocks = 0;

	if (ei->i_reserved_data_blocks == 0) {
		/*
		 * We can release all of the reserved metadata blocks
		 * only when we have written all of the delayed
		 * allocation blocks.
		 */
		percpu_counter_sub(&sbi->s_dirtyclusters_counter,
				   ei->i_reserved_meta_blocks);
		ei->i_reserved_meta_blocks = 0;
		ei->i_da_metadata_calc_len = 0;
	}
	spin_unlock(&EXT4_I(inode)->i_block_reservation_lock);

	/* Update quota subsystem for data blocks */
	if (quota_claim)
		dquot_claim_block(inode, EXT4_C2B(sbi, used));
	else {
		/*
		 * We did fallocate with an offset that is already delayed
		 * allocated. So on delayed allocated writeback we should
		 * not re-claim the quota for fallocated blocks.
		 */
		dquot_release_reservation_block(inode, EXT4_C2B(sbi, used));
	}

	/*
	 * If we have done all the pending block allocations and if
	 * there aren't any writers on the inode, we can discard the
	 * inode's preallocations.
	 */
	if ((ei->i_reserved_data_blocks == 0) &&
	    (atomic_read(&inode->i_writecount) == 0))
		ext4_discard_preallocations(inode);
}

static int __check_block_validity(struct inode *inode, const char *func,
				unsigned int line,
				struct ext4_map_blocks *map)
{
	if (!ext4_data_block_valid(EXT4_SB(inode->i_sb), map->m_pblk,
				   map->m_len)) {
		ext4_error_inode(inode, func, line, map->m_pblk,
				 "lblock %lu mapped to illegal pblock "
				 "(length %d)", (unsigned long) map->m_lblk,
				 map->m_len);
		return -EIO;
	}
	return 0;
}

#define check_block_validity(inode, map)	\
	__check_block_validity((inode), __func__, __LINE__, (map))

#ifdef ES_AGGRESSIVE_TEST
static void ext4_map_blocks_es_recheck(handle_t *handle,
				       struct inode *inode,
				       struct ext4_map_blocks *es_map,
				       struct ext4_map_blocks *map,
				       int flags)
{
	int retval;

	map->m_flags = 0;
	/*
	 * There is a race window that the result is not the same.
	 * e.g. xfstests #223 when dioread_nolock enables.  The reason
	 * is that we lookup a block mapping in extent status tree with
	 * out taking i_data_sem.  So at the time the unwritten extent
	 * could be converted.
	 */
	if (!(flags & EXT4_GET_BLOCKS_NO_LOCK))
		down_read((&EXT4_I(inode)->i_data_sem));
	if (ext4_test_inode_flag(inode, EXT4_INODE_EXTENTS)) {
		retval = ext4_ext_map_blocks(handle, inode, map, flags &
					     EXT4_GET_BLOCKS_KEEP_SIZE);
	} else {
		retval = ext4_ind_map_blocks(handle, inode, map, flags &
					     EXT4_GET_BLOCKS_KEEP_SIZE);
	}
	if (!(flags & EXT4_GET_BLOCKS_NO_LOCK))
		up_read((&EXT4_I(inode)->i_data_sem));
	/*
	 * Clear EXT4_MAP_FROM_CLUSTER and EXT4_MAP_BOUNDARY flag
	 * because it shouldn't be marked in es_map->m_flags.
	 */
	map->m_flags &= ~(EXT4_MAP_FROM_CLUSTER | EXT4_MAP_BOUNDARY);

	/*
	 * We don't check m_len because extent will be collpased in status
	 * tree.  So the m_len might not equal.
	 */
	if (es_map->m_lblk != map->m_lblk ||
	    es_map->m_flags != map->m_flags ||
	    es_map->m_pblk != map->m_pblk) {
		printk("ES cache assertion failed for inode: %lu "
		       "es_cached ex [%d/%d/%llu/%x] != "
		       "found ex [%d/%d/%llu/%x] retval %d flags %x\n",
		       inode->i_ino, es_map->m_lblk, es_map->m_len,
		       es_map->m_pblk, es_map->m_flags, map->m_lblk,
		       map->m_len, map->m_pblk, map->m_flags,
		       retval, flags);
	}
}
#endif /* ES_AGGRESSIVE_TEST */

/*
 * The ext4_map_blocks() function tries to look up the requested blocks,
 * and returns if the blocks are already mapped.
 *
 * Otherwise it takes the write lock of the i_data_sem and allocate blocks
 * and store the allocated blocks in the result buffer head and mark it
 * mapped.
 *
 * If file type is extents based, it will call ext4_ext_map_blocks(),
 * Otherwise, call with ext4_ind_map_blocks() to handle indirect mapping
 * based files
 *
 * On success, it returns the number of blocks being mapped or allocate.
 * if create==0 and the blocks are pre-allocated and uninitialized block,
 * the result buffer head is unmapped. If the create ==1, it will make sure
 * the buffer head is mapped.
 *
 * It returns 0 if plain look up failed (blocks have not been allocated), in
 * that case, buffer head is unmapped
 *
 * It returns the error in case of allocation failure.
 */
int ext4_map_blocks(handle_t *handle, struct inode *inode,
		    struct ext4_map_blocks *map, int flags)
{
	struct extent_status es;
	int retval;
#ifdef ES_AGGRESSIVE_TEST
	struct ext4_map_blocks orig_map;

	memcpy(&orig_map, map, sizeof(*map));
#endif

	map->m_flags = 0;
	ext_debug("ext4_map_blocks(): inode %lu, flag %d, max_blocks %u,"
		  "logical block %lu\n", inode->i_ino, flags, map->m_len,
		  (unsigned long) map->m_lblk);

	/* Lookup extent status tree firstly */
	if (ext4_es_lookup_extent(inode, map->m_lblk, &es)) {
		ext4_es_lru_add(inode);
		if (ext4_es_is_written(&es) || ext4_es_is_unwritten(&es)) {
			map->m_pblk = ext4_es_pblock(&es) +
					map->m_lblk - es.es_lblk;
			map->m_flags |= ext4_es_is_written(&es) ?
					EXT4_MAP_MAPPED : EXT4_MAP_UNWRITTEN;
			retval = es.es_len - (map->m_lblk - es.es_lblk);
			if (retval > map->m_len)
				retval = map->m_len;
			map->m_len = retval;
		} else if (ext4_es_is_delayed(&es) || ext4_es_is_hole(&es)) {
			retval = 0;
		} else {
			BUG_ON(1);
		}
#ifdef ES_AGGRESSIVE_TEST
		ext4_map_blocks_es_recheck(handle, inode, map,
					   &orig_map, flags);
#endif
		goto found;
	}

	/*
	 * Try to see if we can get the block without requesting a new
	 * file system block.
	 */
	if (!(flags & EXT4_GET_BLOCKS_NO_LOCK))
		down_read((&EXT4_I(inode)->i_data_sem));
	if (ext4_test_inode_flag(inode, EXT4_INODE_EXTENTS)) {
		retval = ext4_ext_map_blocks(handle, inode, map, flags &
					     EXT4_GET_BLOCKS_KEEP_SIZE);
	} else {
		retval = ext4_ind_map_blocks(handle, inode, map, flags &
					     EXT4_GET_BLOCKS_KEEP_SIZE);
	}
	if (retval > 0) {
		int ret;
		unsigned long long status;

<<<<<<< HEAD
#ifdef ES_AGGRESSIVE_TEST
		if (retval != map->m_len) {
			printk("ES len assertion failed for inode: %lu "
			       "retval %d != map->m_len %d "
			       "in %s (lookup)\n", inode->i_ino, retval,
			       map->m_len, __func__);
=======
		if (unlikely(retval != map->m_len)) {
			ext4_warning(inode->i_sb,
				     "ES len assertion failed for inode "
				     "%lu: retval %d != map->m_len %d",
				     inode->i_ino, retval, map->m_len);
			WARN_ON(1);
>>>>>>> 0f7dd1aa
		}

		status = map->m_flags & EXT4_MAP_UNWRITTEN ?
				EXTENT_STATUS_UNWRITTEN : EXTENT_STATUS_WRITTEN;
		if (!(flags & EXT4_GET_BLOCKS_DELALLOC_RESERVE) &&
		    ext4_find_delalloc_range(inode, map->m_lblk,
					     map->m_lblk + map->m_len - 1))
			status |= EXTENT_STATUS_DELAYED;
		ret = ext4_es_insert_extent(inode, map->m_lblk,
					    map->m_len, map->m_pblk, status);
		if (ret < 0)
			retval = ret;
	}
	if (!(flags & EXT4_GET_BLOCKS_NO_LOCK))
		up_read((&EXT4_I(inode)->i_data_sem));

found:
	if (retval > 0 && map->m_flags & EXT4_MAP_MAPPED) {
		int ret = check_block_validity(inode, map);
		if (ret != 0)
			return ret;
	}

	/* If it is only a block(s) look up */
	if ((flags & EXT4_GET_BLOCKS_CREATE) == 0)
		return retval;

	/*
	 * Returns if the blocks have already allocated
	 *
	 * Note that if blocks have been preallocated
	 * ext4_ext_get_block() returns the create = 0
	 * with buffer head unmapped.
	 */
	if (retval > 0 && map->m_flags & EXT4_MAP_MAPPED)
		return retval;

	/*
	 * Here we clear m_flags because after allocating an new extent,
	 * it will be set again.
	 */
	map->m_flags &= ~EXT4_MAP_FLAGS;

	/*
	 * New blocks allocate and/or writing to uninitialized extent
	 * will possibly result in updating i_data, so we take
	 * the write lock of i_data_sem, and call get_blocks()
	 * with create == 1 flag.
	 */
	down_write((&EXT4_I(inode)->i_data_sem));

	/*
	 * if the caller is from delayed allocation writeout path
	 * we have already reserved fs blocks for allocation
	 * let the underlying get_block() function know to
	 * avoid double accounting
	 */
	if (flags & EXT4_GET_BLOCKS_DELALLOC_RESERVE)
		ext4_set_inode_state(inode, EXT4_STATE_DELALLOC_RESERVED);
	/*
	 * We need to check for EXT4 here because migrate
	 * could have changed the inode type in between
	 */
	if (ext4_test_inode_flag(inode, EXT4_INODE_EXTENTS)) {
		retval = ext4_ext_map_blocks(handle, inode, map, flags);
	} else {
		retval = ext4_ind_map_blocks(handle, inode, map, flags);

		if (retval > 0 && map->m_flags & EXT4_MAP_NEW) {
			/*
			 * We allocated new blocks which will result in
			 * i_data's format changing.  Force the migrate
			 * to fail by clearing migrate flags
			 */
			ext4_clear_inode_state(inode, EXT4_STATE_EXT_MIGRATE);
		}

		/*
		 * Update reserved blocks/metadata blocks after successful
		 * block allocation which had been deferred till now. We don't
		 * support fallocate for non extent files. So we can update
		 * reserve space here.
		 */
		if ((retval > 0) &&
			(flags & EXT4_GET_BLOCKS_DELALLOC_RESERVE))
			ext4_da_update_reserve_space(inode, retval, 1);
	}
	if (flags & EXT4_GET_BLOCKS_DELALLOC_RESERVE)
		ext4_clear_inode_state(inode, EXT4_STATE_DELALLOC_RESERVED);

	if (retval > 0) {
		int ret;
		unsigned long long status;

<<<<<<< HEAD
#ifdef ES_AGGRESSIVE_TEST
		if (retval != map->m_len) {
			printk("ES len assertion failed for inode: %lu "
			       "retval %d != map->m_len %d "
			       "in %s (allocation)\n", inode->i_ino, retval,
			       map->m_len, __func__);
=======
		if (unlikely(retval != map->m_len)) {
			ext4_warning(inode->i_sb,
				     "ES len assertion failed for inode "
				     "%lu: retval %d != map->m_len %d",
				     inode->i_ino, retval, map->m_len);
			WARN_ON(1);
>>>>>>> 0f7dd1aa
		}

		/*
		 * If the extent has been zeroed out, we don't need to update
		 * extent status tree.
		 */
		if ((flags & EXT4_GET_BLOCKS_PRE_IO) &&
		    ext4_es_lookup_extent(inode, map->m_lblk, &es)) {
			if (ext4_es_is_written(&es))
				goto has_zeroout;
		}
		status = map->m_flags & EXT4_MAP_UNWRITTEN ?
				EXTENT_STATUS_UNWRITTEN : EXTENT_STATUS_WRITTEN;
		if (!(flags & EXT4_GET_BLOCKS_DELALLOC_RESERVE) &&
		    ext4_find_delalloc_range(inode, map->m_lblk,
					     map->m_lblk + map->m_len - 1))
			status |= EXTENT_STATUS_DELAYED;
		ret = ext4_es_insert_extent(inode, map->m_lblk, map->m_len,
					    map->m_pblk, status);
		if (ret < 0)
			retval = ret;
	}

has_zeroout:
	up_write((&EXT4_I(inode)->i_data_sem));
	if (retval > 0 && map->m_flags & EXT4_MAP_MAPPED) {
		int ret = check_block_validity(inode, map);
		if (ret != 0)
			return ret;
	}
	return retval;
}

/* Maximum number of blocks we map for direct IO at once. */
#define DIO_MAX_BLOCKS 4096

static int _ext4_get_block(struct inode *inode, sector_t iblock,
			   struct buffer_head *bh, int flags)
{
	handle_t *handle = ext4_journal_current_handle();
	struct ext4_map_blocks map;
	int ret = 0, started = 0;
	int dio_credits;

	if (ext4_has_inline_data(inode))
		return -ERANGE;

	map.m_lblk = iblock;
	map.m_len = bh->b_size >> inode->i_blkbits;

	if (flags && !(flags & EXT4_GET_BLOCKS_NO_LOCK) && !handle) {
		/* Direct IO write... */
		if (map.m_len > DIO_MAX_BLOCKS)
			map.m_len = DIO_MAX_BLOCKS;
		dio_credits = ext4_chunk_trans_blocks(inode, map.m_len);
		handle = ext4_journal_start(inode, EXT4_HT_MAP_BLOCKS,
					    dio_credits);
		if (IS_ERR(handle)) {
			ret = PTR_ERR(handle);
			return ret;
		}
		started = 1;
	}

	ret = ext4_map_blocks(handle, inode, &map, flags);
	if (ret > 0) {
		map_bh(bh, inode->i_sb, map.m_pblk);
		bh->b_state = (bh->b_state & ~EXT4_MAP_FLAGS) | map.m_flags;
		bh->b_size = inode->i_sb->s_blocksize * map.m_len;
		ret = 0;
	}
	if (started)
		ext4_journal_stop(handle);
	return ret;
}

int ext4_get_block(struct inode *inode, sector_t iblock,
		   struct buffer_head *bh, int create)
{
	return _ext4_get_block(inode, iblock, bh,
			       create ? EXT4_GET_BLOCKS_CREATE : 0);
}

/*
 * `handle' can be NULL if create is zero
 */
struct buffer_head *ext4_getblk(handle_t *handle, struct inode *inode,
				ext4_lblk_t block, int create, int *errp)
{
	struct ext4_map_blocks map;
	struct buffer_head *bh;
	int fatal = 0, err;

	J_ASSERT(handle != NULL || create == 0);

	map.m_lblk = block;
	map.m_len = 1;
	err = ext4_map_blocks(handle, inode, &map,
			      create ? EXT4_GET_BLOCKS_CREATE : 0);

	/* ensure we send some value back into *errp */
	*errp = 0;

	if (create && err == 0)
		err = -ENOSPC;	/* should never happen */
	if (err < 0)
		*errp = err;
	if (err <= 0)
		return NULL;

	bh = sb_getblk(inode->i_sb, map.m_pblk);
	if (unlikely(!bh)) {
		*errp = -ENOMEM;
		return NULL;
	}
	if (map.m_flags & EXT4_MAP_NEW) {
		J_ASSERT(create != 0);
		J_ASSERT(handle != NULL);

		/*
		 * Now that we do not always journal data, we should
		 * keep in mind whether this should always journal the
		 * new buffer as metadata.  For now, regular file
		 * writes use ext4_get_block instead, so it's not a
		 * problem.
		 */
		lock_buffer(bh);
		BUFFER_TRACE(bh, "call get_create_access");
		fatal = ext4_journal_get_create_access(handle, bh);
		if (!fatal && !buffer_uptodate(bh)) {
			memset(bh->b_data, 0, inode->i_sb->s_blocksize);
			set_buffer_uptodate(bh);
		}
		unlock_buffer(bh);
		BUFFER_TRACE(bh, "call ext4_handle_dirty_metadata");
		err = ext4_handle_dirty_metadata(handle, inode, bh);
		if (!fatal)
			fatal = err;
	} else {
		BUFFER_TRACE(bh, "not a new buffer");
	}
	if (fatal) {
		*errp = fatal;
		brelse(bh);
		bh = NULL;
	}
	return bh;
}

struct buffer_head *ext4_bread(handle_t *handle, struct inode *inode,
			       ext4_lblk_t block, int create, int *err)
{
	struct buffer_head *bh;

	bh = ext4_getblk(handle, inode, block, create, err);
	if (!bh)
		return bh;
	if (buffer_uptodate(bh))
		return bh;
	ll_rw_block(READ | REQ_META | REQ_PRIO, 1, &bh);
	wait_on_buffer(bh);
	if (buffer_uptodate(bh))
		return bh;
	put_bh(bh);
	*err = -EIO;
	return NULL;
}

int ext4_walk_page_buffers(handle_t *handle,
			   struct buffer_head *head,
			   unsigned from,
			   unsigned to,
			   int *partial,
			   int (*fn)(handle_t *handle,
				     struct buffer_head *bh))
{
	struct buffer_head *bh;
	unsigned block_start, block_end;
	unsigned blocksize = head->b_size;
	int err, ret = 0;
	struct buffer_head *next;

	for (bh = head, block_start = 0;
	     ret == 0 && (bh != head || !block_start);
	     block_start = block_end, bh = next) {
		next = bh->b_this_page;
		block_end = block_start + blocksize;
		if (block_end <= from || block_start >= to) {
			if (partial && !buffer_uptodate(bh))
				*partial = 1;
			continue;
		}
		err = (*fn)(handle, bh);
		if (!ret)
			ret = err;
	}
	return ret;
}

/*
 * To preserve ordering, it is essential that the hole instantiation and
 * the data write be encapsulated in a single transaction.  We cannot
 * close off a transaction and start a new one between the ext4_get_block()
 * and the commit_write().  So doing the jbd2_journal_start at the start of
 * prepare_write() is the right place.
 *
 * Also, this function can nest inside ext4_writepage().  In that case, we
 * *know* that ext4_writepage() has generated enough buffer credits to do the
 * whole page.  So we won't block on the journal in that case, which is good,
 * because the caller may be PF_MEMALLOC.
 *
 * By accident, ext4 can be reentered when a transaction is open via
 * quota file writes.  If we were to commit the transaction while thus
 * reentered, there can be a deadlock - we would be holding a quota
 * lock, and the commit would never complete if another thread had a
 * transaction open and was blocking on the quota lock - a ranking
 * violation.
 *
 * So what we do is to rely on the fact that jbd2_journal_stop/journal_start
 * will _not_ run commit under these circumstances because handle->h_ref
 * is elevated.  We'll still have enough credits for the tiny quotafile
 * write.
 */
int do_journal_get_write_access(handle_t *handle,
				struct buffer_head *bh)
{
	int dirty = buffer_dirty(bh);
	int ret;

	if (!buffer_mapped(bh) || buffer_freed(bh))
		return 0;
	/*
	 * __block_write_begin() could have dirtied some buffers. Clean
	 * the dirty bit as jbd2_journal_get_write_access() could complain
	 * otherwise about fs integrity issues. Setting of the dirty bit
	 * by __block_write_begin() isn't a real problem here as we clear
	 * the bit before releasing a page lock and thus writeback cannot
	 * ever write the buffer.
	 */
	if (dirty)
		clear_buffer_dirty(bh);
	ret = ext4_journal_get_write_access(handle, bh);
	if (!ret && dirty)
		ret = ext4_handle_dirty_metadata(handle, NULL, bh);
	return ret;
}

static int ext4_get_block_write_nolock(struct inode *inode, sector_t iblock,
		   struct buffer_head *bh_result, int create);
static int ext4_write_begin(struct file *file, struct address_space *mapping,
			    loff_t pos, unsigned len, unsigned flags,
			    struct page **pagep, void **fsdata)
{
	struct inode *inode = mapping->host;
	int ret, needed_blocks;
	handle_t *handle;
	int retries = 0;
	struct page *page;
	pgoff_t index;
	unsigned from, to;

	trace_ext4_write_begin(inode, pos, len, flags);
	/*
	 * Reserve one block more for addition to orphan list in case
	 * we allocate blocks but write fails for some reason
	 */
	needed_blocks = ext4_writepage_trans_blocks(inode) + 1;
	index = pos >> PAGE_CACHE_SHIFT;
	from = pos & (PAGE_CACHE_SIZE - 1);
	to = from + len;

	if (ext4_test_inode_state(inode, EXT4_STATE_MAY_INLINE_DATA)) {
		ret = ext4_try_to_write_inline_data(mapping, inode, pos, len,
						    flags, pagep);
		if (ret < 0)
			return ret;
		if (ret == 1)
			return 0;
	}

	/*
	 * grab_cache_page_write_begin() can take a long time if the
	 * system is thrashing due to memory pressure, or if the page
	 * is being written back.  So grab it first before we start
	 * the transaction handle.  This also allows us to allocate
	 * the page (if needed) without using GFP_NOFS.
	 */
retry_grab:
	page = grab_cache_page_write_begin(mapping, index, flags);
	if (!page)
		return -ENOMEM;
	unlock_page(page);

retry_journal:
	handle = ext4_journal_start(inode, EXT4_HT_WRITE_PAGE, needed_blocks);
	if (IS_ERR(handle)) {
		page_cache_release(page);
		return PTR_ERR(handle);
	}

	lock_page(page);
	if (page->mapping != mapping) {
		/* The page got truncated from under us */
		unlock_page(page);
		page_cache_release(page);
		ext4_journal_stop(handle);
		goto retry_grab;
	}
	wait_on_page_writeback(page);

	if (ext4_should_dioread_nolock(inode))
		ret = __block_write_begin(page, pos, len, ext4_get_block_write);
	else
		ret = __block_write_begin(page, pos, len, ext4_get_block);

	if (!ret && ext4_should_journal_data(inode)) {
		ret = ext4_walk_page_buffers(handle, page_buffers(page),
					     from, to, NULL,
					     do_journal_get_write_access);
	}

	if (ret) {
		unlock_page(page);
		/*
		 * __block_write_begin may have instantiated a few blocks
		 * outside i_size.  Trim these off again. Don't need
		 * i_size_read because we hold i_mutex.
		 *
		 * Add inode to orphan list in case we crash before
		 * truncate finishes
		 */
		if (pos + len > inode->i_size && ext4_can_truncate(inode))
			ext4_orphan_add(handle, inode);

		ext4_journal_stop(handle);
		if (pos + len > inode->i_size) {
			ext4_truncate_failed_write(inode);
			/*
			 * If truncate failed early the inode might
			 * still be on the orphan list; we need to
			 * make sure the inode is removed from the
			 * orphan list in that case.
			 */
			if (inode->i_nlink)
				ext4_orphan_del(NULL, inode);
		}

		if (ret == -ENOSPC &&
		    ext4_should_retry_alloc(inode->i_sb, &retries))
			goto retry_journal;
		page_cache_release(page);
		return ret;
	}
	*pagep = page;
	return ret;
}

/* For write_end() in data=journal mode */
static int write_end_fn(handle_t *handle, struct buffer_head *bh)
{
	int ret;
	if (!buffer_mapped(bh) || buffer_freed(bh))
		return 0;
	set_buffer_uptodate(bh);
	ret = ext4_handle_dirty_metadata(handle, NULL, bh);
	clear_buffer_meta(bh);
	clear_buffer_prio(bh);
	return ret;
}

/*
 * We need to pick up the new inode size which generic_commit_write gave us
 * `file' can be NULL - eg, when called from page_symlink().
 *
 * ext4 never places buffers on inode->i_mapping->private_list.  metadata
 * buffers are managed internally.
 */
static int ext4_write_end(struct file *file,
			  struct address_space *mapping,
			  loff_t pos, unsigned len, unsigned copied,
			  struct page *page, void *fsdata)
{
	handle_t *handle = ext4_journal_current_handle();
	struct inode *inode = mapping->host;
	int ret = 0, ret2;
	int i_size_changed = 0;

	trace_ext4_write_end(inode, pos, len, copied);
	if (ext4_test_inode_state(inode, EXT4_STATE_ORDERED_MODE)) {
		ret = ext4_jbd2_file_inode(handle, inode);
		if (ret) {
			unlock_page(page);
			page_cache_release(page);
			goto errout;
		}
	}

	if (ext4_has_inline_data(inode)) {
		ret = ext4_write_inline_data_end(inode, pos, len,
						 copied, page);
		if (ret < 0)
			goto errout;
		copied = ret;
	} else
		copied = block_write_end(file, mapping, pos,
					 len, copied, page, fsdata);

	/*
	 * No need to use i_size_read() here, the i_size
	 * cannot change under us because we hole i_mutex.
	 *
	 * But it's important to update i_size while still holding page lock:
	 * page writeout could otherwise come in and zero beyond i_size.
	 */
	if (pos + copied > inode->i_size) {
		i_size_write(inode, pos + copied);
		i_size_changed = 1;
	}

	if (pos + copied > EXT4_I(inode)->i_disksize) {
		/* We need to mark inode dirty even if
		 * new_i_size is less that inode->i_size
		 * but greater than i_disksize. (hint delalloc)
		 */
		ext4_update_i_disksize(inode, (pos + copied));
		i_size_changed = 1;
	}
	unlock_page(page);
	page_cache_release(page);

	/*
	 * Don't mark the inode dirty under page lock. First, it unnecessarily
	 * makes the holding time of page lock longer. Second, it forces lock
	 * ordering of page lock and transaction start for journaling
	 * filesystems.
	 */
	if (i_size_changed)
		ext4_mark_inode_dirty(handle, inode);

	if (pos + len > inode->i_size && ext4_can_truncate(inode))
		/* if we have allocated more blocks and copied
		 * less. We will have blocks allocated outside
		 * inode->i_size. So truncate them
		 */
		ext4_orphan_add(handle, inode);
errout:
	ret2 = ext4_journal_stop(handle);
	if (!ret)
		ret = ret2;

	if (pos + len > inode->i_size) {
		ext4_truncate_failed_write(inode);
		/*
		 * If truncate failed early the inode might still be
		 * on the orphan list; we need to make sure the inode
		 * is removed from the orphan list in that case.
		 */
		if (inode->i_nlink)
			ext4_orphan_del(NULL, inode);
	}

	return ret ? ret : copied;
}

static int ext4_journalled_write_end(struct file *file,
				     struct address_space *mapping,
				     loff_t pos, unsigned len, unsigned copied,
				     struct page *page, void *fsdata)
{
	handle_t *handle = ext4_journal_current_handle();
	struct inode *inode = mapping->host;
	int ret = 0, ret2;
	int partial = 0;
	unsigned from, to;
	loff_t new_i_size;

	trace_ext4_journalled_write_end(inode, pos, len, copied);
	from = pos & (PAGE_CACHE_SIZE - 1);
	to = from + len;

	BUG_ON(!ext4_handle_valid(handle));

	if (ext4_has_inline_data(inode))
		copied = ext4_write_inline_data_end(inode, pos, len,
						    copied, page);
	else {
		if (copied < len) {
			if (!PageUptodate(page))
				copied = 0;
			page_zero_new_buffers(page, from+copied, to);
		}

		ret = ext4_walk_page_buffers(handle, page_buffers(page), from,
					     to, &partial, write_end_fn);
		if (!partial)
			SetPageUptodate(page);
	}
	new_i_size = pos + copied;
	if (new_i_size > inode->i_size)
		i_size_write(inode, pos+copied);
	ext4_set_inode_state(inode, EXT4_STATE_JDATA);
	EXT4_I(inode)->i_datasync_tid = handle->h_transaction->t_tid;
	if (new_i_size > EXT4_I(inode)->i_disksize) {
		ext4_update_i_disksize(inode, new_i_size);
		ret2 = ext4_mark_inode_dirty(handle, inode);
		if (!ret)
			ret = ret2;
	}

	unlock_page(page);
	page_cache_release(page);
	if (pos + len > inode->i_size && ext4_can_truncate(inode))
		/* if we have allocated more blocks and copied
		 * less. We will have blocks allocated outside
		 * inode->i_size. So truncate them
		 */
		ext4_orphan_add(handle, inode);

	ret2 = ext4_journal_stop(handle);
	if (!ret)
		ret = ret2;
	if (pos + len > inode->i_size) {
		ext4_truncate_failed_write(inode);
		/*
		 * If truncate failed early the inode might still be
		 * on the orphan list; we need to make sure the inode
		 * is removed from the orphan list in that case.
		 */
		if (inode->i_nlink)
			ext4_orphan_del(NULL, inode);
	}

	return ret ? ret : copied;
}

/*
 * Reserve a metadata for a single block located at lblock
 */
static int ext4_da_reserve_metadata(struct inode *inode, ext4_lblk_t lblock)
{
	int retries = 0;
	struct ext4_sb_info *sbi = EXT4_SB(inode->i_sb);
	struct ext4_inode_info *ei = EXT4_I(inode);
	unsigned int md_needed;
	ext4_lblk_t save_last_lblock;
	int save_len;

	/*
	 * recalculate the amount of metadata blocks to reserve
	 * in order to allocate nrblocks
	 * worse case is one extent per block
	 */
repeat:
	spin_lock(&ei->i_block_reservation_lock);
	/*
	 * ext4_calc_metadata_amount() has side effects, which we have
	 * to be prepared undo if we fail to claim space.
	 */
	save_len = ei->i_da_metadata_calc_len;
	save_last_lblock = ei->i_da_metadata_calc_last_lblock;
	md_needed = EXT4_NUM_B2C(sbi,
				 ext4_calc_metadata_amount(inode, lblock));
	trace_ext4_da_reserve_space(inode, md_needed);

	/*
	 * We do still charge estimated metadata to the sb though;
	 * we cannot afford to run out of free blocks.
	 */
	if (ext4_claim_free_clusters(sbi, md_needed, 0)) {
		ei->i_da_metadata_calc_len = save_len;
		ei->i_da_metadata_calc_last_lblock = save_last_lblock;
		spin_unlock(&ei->i_block_reservation_lock);
		if (ext4_should_retry_alloc(inode->i_sb, &retries)) {
			cond_resched();
			goto repeat;
		}
		return -ENOSPC;
	}
	ei->i_reserved_meta_blocks += md_needed;
	spin_unlock(&ei->i_block_reservation_lock);

	return 0;       /* success */
}

/*
 * Reserve a single cluster located at lblock
 */
static int ext4_da_reserve_space(struct inode *inode, ext4_lblk_t lblock)
{
	int retries = 0;
	struct ext4_sb_info *sbi = EXT4_SB(inode->i_sb);
	struct ext4_inode_info *ei = EXT4_I(inode);
	unsigned int md_needed;
	int ret;
	ext4_lblk_t save_last_lblock;
	int save_len;

	/*
	 * We will charge metadata quota at writeout time; this saves
	 * us from metadata over-estimation, though we may go over by
	 * a small amount in the end.  Here we just reserve for data.
	 */
	ret = dquot_reserve_block(inode, EXT4_C2B(sbi, 1));
	if (ret)
		return ret;

	/*
	 * recalculate the amount of metadata blocks to reserve
	 * in order to allocate nrblocks
	 * worse case is one extent per block
	 */
repeat:
	spin_lock(&ei->i_block_reservation_lock);
	/*
	 * ext4_calc_metadata_amount() has side effects, which we have
	 * to be prepared undo if we fail to claim space.
	 */
	save_len = ei->i_da_metadata_calc_len;
	save_last_lblock = ei->i_da_metadata_calc_last_lblock;
	md_needed = EXT4_NUM_B2C(sbi,
				 ext4_calc_metadata_amount(inode, lblock));
	trace_ext4_da_reserve_space(inode, md_needed);

	/*
	 * We do still charge estimated metadata to the sb though;
	 * we cannot afford to run out of free blocks.
	 */
	if (ext4_claim_free_clusters(sbi, md_needed + 1, 0)) {
		ei->i_da_metadata_calc_len = save_len;
		ei->i_da_metadata_calc_last_lblock = save_last_lblock;
		spin_unlock(&ei->i_block_reservation_lock);
		if (ext4_should_retry_alloc(inode->i_sb, &retries)) {
			cond_resched();
			goto repeat;
		}
		dquot_release_reservation_block(inode, EXT4_C2B(sbi, 1));
		return -ENOSPC;
	}
	ei->i_reserved_data_blocks++;
	ei->i_reserved_meta_blocks += md_needed;
	spin_unlock(&ei->i_block_reservation_lock);

	return 0;       /* success */
}

static void ext4_da_release_space(struct inode *inode, int to_free)
{
	struct ext4_sb_info *sbi = EXT4_SB(inode->i_sb);
	struct ext4_inode_info *ei = EXT4_I(inode);

	if (!to_free)
		return;		/* Nothing to release, exit */

	spin_lock(&EXT4_I(inode)->i_block_reservation_lock);

	trace_ext4_da_release_space(inode, to_free);
	if (unlikely(to_free > ei->i_reserved_data_blocks)) {
		/*
		 * if there aren't enough reserved blocks, then the
		 * counter is messed up somewhere.  Since this
		 * function is called from invalidate page, it's
		 * harmless to return without any action.
		 */
		ext4_warning(inode->i_sb, "ext4_da_release_space: "
			 "ino %lu, to_free %d with only %d reserved "
			 "data blocks", inode->i_ino, to_free,
			 ei->i_reserved_data_blocks);
		WARN_ON(1);
		to_free = ei->i_reserved_data_blocks;
	}
	ei->i_reserved_data_blocks -= to_free;

	if (ei->i_reserved_data_blocks == 0) {
		/*
		 * We can release all of the reserved metadata blocks
		 * only when we have written all of the delayed
		 * allocation blocks.
		 * Note that in case of bigalloc, i_reserved_meta_blocks,
		 * i_reserved_data_blocks, etc. refer to number of clusters.
		 */
		percpu_counter_sub(&sbi->s_dirtyclusters_counter,
				   ei->i_reserved_meta_blocks);
		ei->i_reserved_meta_blocks = 0;
		ei->i_da_metadata_calc_len = 0;
	}

	/* update fs dirty data blocks counter */
	percpu_counter_sub(&sbi->s_dirtyclusters_counter, to_free);

	spin_unlock(&EXT4_I(inode)->i_block_reservation_lock);

	dquot_release_reservation_block(inode, EXT4_C2B(sbi, to_free));
}

static void ext4_da_page_release_reservation(struct page *page,
					     unsigned int offset,
					     unsigned int length)
{
	int to_release = 0;
	struct buffer_head *head, *bh;
	unsigned int curr_off = 0;
	struct inode *inode = page->mapping->host;
	struct ext4_sb_info *sbi = EXT4_SB(inode->i_sb);
	unsigned int stop = offset + length;
	int num_clusters;
	ext4_fsblk_t lblk;

	BUG_ON(stop > PAGE_CACHE_SIZE || stop < length);

	head = page_buffers(page);
	bh = head;
	do {
		unsigned int next_off = curr_off + bh->b_size;

		if (next_off > stop)
			break;

		if ((offset <= curr_off) && (buffer_delay(bh))) {
			to_release++;
			clear_buffer_delay(bh);
		}
		curr_off = next_off;
	} while ((bh = bh->b_this_page) != head);

	if (to_release) {
		lblk = page->index << (PAGE_CACHE_SHIFT - inode->i_blkbits);
		ext4_es_remove_extent(inode, lblk, to_release);
	}

	/* If we have released all the blocks belonging to a cluster, then we
	 * need to release the reserved space for that cluster. */
	num_clusters = EXT4_NUM_B2C(sbi, to_release);
	while (num_clusters > 0) {
		lblk = (page->index << (PAGE_CACHE_SHIFT - inode->i_blkbits)) +
			((num_clusters - 1) << sbi->s_cluster_bits);
		if (sbi->s_cluster_ratio == 1 ||
		    !ext4_find_delalloc_cluster(inode, lblk))
			ext4_da_release_space(inode, 1);

		num_clusters--;
	}
}

/*
 * Delayed allocation stuff
 */

struct mpage_da_data {
	struct inode *inode;
	struct writeback_control *wbc;

	pgoff_t first_page;	/* The first page to write */
	pgoff_t next_page;	/* Current page to examine */
	pgoff_t last_page;	/* Last page to examine */
	/*
	 * Extent to map - this can be after first_page because that can be
	 * fully mapped. We somewhat abuse m_flags to store whether the extent
	 * is delalloc or unwritten.
	 */
	struct ext4_map_blocks map;
	struct ext4_io_submit io_submit;	/* IO submission data */
};

static void mpage_release_unused_pages(struct mpage_da_data *mpd,
				       bool invalidate)
{
	int nr_pages, i;
	pgoff_t index, end;
	struct pagevec pvec;
	struct inode *inode = mpd->inode;
	struct address_space *mapping = inode->i_mapping;

	/* This is necessary when next_page == 0. */
	if (mpd->first_page >= mpd->next_page)
		return;

	index = mpd->first_page;
	end   = mpd->next_page - 1;
	if (invalidate) {
		ext4_lblk_t start, last;
		start = index << (PAGE_CACHE_SHIFT - inode->i_blkbits);
		last = end << (PAGE_CACHE_SHIFT - inode->i_blkbits);
		ext4_es_remove_extent(inode, start, last - start + 1);
	}

	pagevec_init(&pvec, 0);
	while (index <= end) {
		nr_pages = pagevec_lookup(&pvec, mapping, index, PAGEVEC_SIZE);
		if (nr_pages == 0)
			break;
		for (i = 0; i < nr_pages; i++) {
			struct page *page = pvec.pages[i];
			if (page->index > end)
				break;
			BUG_ON(!PageLocked(page));
			BUG_ON(PageWriteback(page));
			if (invalidate) {
				block_invalidatepage(page, 0, PAGE_CACHE_SIZE);
				ClearPageUptodate(page);
			}
			unlock_page(page);
		}
		index = pvec.pages[nr_pages - 1]->index + 1;
		pagevec_release(&pvec);
	}
}

static void ext4_print_free_blocks(struct inode *inode)
{
	struct ext4_sb_info *sbi = EXT4_SB(inode->i_sb);
	struct super_block *sb = inode->i_sb;
	struct ext4_inode_info *ei = EXT4_I(inode);

	ext4_msg(sb, KERN_CRIT, "Total free blocks count %lld",
	       EXT4_C2B(EXT4_SB(inode->i_sb),
			ext4_count_free_clusters(sb)));
	ext4_msg(sb, KERN_CRIT, "Free/Dirty block details");
	ext4_msg(sb, KERN_CRIT, "free_blocks=%lld",
	       (long long) EXT4_C2B(EXT4_SB(sb),
		percpu_counter_sum(&sbi->s_freeclusters_counter)));
	ext4_msg(sb, KERN_CRIT, "dirty_blocks=%lld",
	       (long long) EXT4_C2B(EXT4_SB(sb),
		percpu_counter_sum(&sbi->s_dirtyclusters_counter)));
	ext4_msg(sb, KERN_CRIT, "Block reservation details");
	ext4_msg(sb, KERN_CRIT, "i_reserved_data_blocks=%u",
		 ei->i_reserved_data_blocks);
	ext4_msg(sb, KERN_CRIT, "i_reserved_meta_blocks=%u",
	       ei->i_reserved_meta_blocks);
	ext4_msg(sb, KERN_CRIT, "i_allocated_meta_blocks=%u",
	       ei->i_allocated_meta_blocks);
	return;
}

static int ext4_bh_delay_or_unwritten(handle_t *handle, struct buffer_head *bh)
{
	return (buffer_delay(bh) || buffer_unwritten(bh)) && buffer_dirty(bh);
}

/*
 * This function is grabs code from the very beginning of
 * ext4_map_blocks, but assumes that the caller is from delayed write
 * time. This function looks up the requested blocks and sets the
 * buffer delay bit under the protection of i_data_sem.
 */
static int ext4_da_map_blocks(struct inode *inode, sector_t iblock,
			      struct ext4_map_blocks *map,
			      struct buffer_head *bh)
{
	struct extent_status es;
	int retval;
	sector_t invalid_block = ~((sector_t) 0xffff);
#ifdef ES_AGGRESSIVE_TEST
	struct ext4_map_blocks orig_map;

	memcpy(&orig_map, map, sizeof(*map));
#endif

	if (invalid_block < ext4_blocks_count(EXT4_SB(inode->i_sb)->s_es))
		invalid_block = ~0;

	map->m_flags = 0;
	ext_debug("ext4_da_map_blocks(): inode %lu, max_blocks %u,"
		  "logical block %lu\n", inode->i_ino, map->m_len,
		  (unsigned long) map->m_lblk);

	/* Lookup extent status tree firstly */
	if (ext4_es_lookup_extent(inode, iblock, &es)) {
		ext4_es_lru_add(inode);
		if (ext4_es_is_hole(&es)) {
			retval = 0;
			down_read((&EXT4_I(inode)->i_data_sem));
			goto add_delayed;
		}

		/*
		 * Delayed extent could be allocated by fallocate.
		 * So we need to check it.
		 */
		if (ext4_es_is_delayed(&es) && !ext4_es_is_unwritten(&es)) {
			map_bh(bh, inode->i_sb, invalid_block);
			set_buffer_new(bh);
			set_buffer_delay(bh);
			return 0;
		}

		map->m_pblk = ext4_es_pblock(&es) + iblock - es.es_lblk;
		retval = es.es_len - (iblock - es.es_lblk);
		if (retval > map->m_len)
			retval = map->m_len;
		map->m_len = retval;
		if (ext4_es_is_written(&es))
			map->m_flags |= EXT4_MAP_MAPPED;
		else if (ext4_es_is_unwritten(&es))
			map->m_flags |= EXT4_MAP_UNWRITTEN;
		else
			BUG_ON(1);

#ifdef ES_AGGRESSIVE_TEST
		ext4_map_blocks_es_recheck(NULL, inode, map, &orig_map, 0);
#endif
		return retval;
	}

	/*
	 * Try to see if we can get the block without requesting a new
	 * file system block.
	 */
	down_read((&EXT4_I(inode)->i_data_sem));
	if (ext4_has_inline_data(inode)) {
		/*
		 * We will soon create blocks for this page, and let
		 * us pretend as if the blocks aren't allocated yet.
		 * In case of clusters, we have to handle the work
		 * of mapping from cluster so that the reserved space
		 * is calculated properly.
		 */
		if ((EXT4_SB(inode->i_sb)->s_cluster_ratio > 1) &&
		    ext4_find_delalloc_cluster(inode, map->m_lblk))
			map->m_flags |= EXT4_MAP_FROM_CLUSTER;
		retval = 0;
	} else if (ext4_test_inode_flag(inode, EXT4_INODE_EXTENTS))
		retval = ext4_ext_map_blocks(NULL, inode, map,
					     EXT4_GET_BLOCKS_NO_PUT_HOLE);
	else
		retval = ext4_ind_map_blocks(NULL, inode, map,
					     EXT4_GET_BLOCKS_NO_PUT_HOLE);

add_delayed:
	if (retval == 0) {
		int ret;
		/*
		 * XXX: __block_prepare_write() unmaps passed block,
		 * is it OK?
		 */
		/*
		 * If the block was allocated from previously allocated cluster,
		 * then we don't need to reserve it again. However we still need
		 * to reserve metadata for every block we're going to write.
		 */
		if (!(map->m_flags & EXT4_MAP_FROM_CLUSTER)) {
			ret = ext4_da_reserve_space(inode, iblock);
			if (ret) {
				/* not enough space to reserve */
				retval = ret;
				goto out_unlock;
			}
		} else {
			ret = ext4_da_reserve_metadata(inode, iblock);
			if (ret) {
				/* not enough space to reserve */
				retval = ret;
				goto out_unlock;
			}
		}

		ret = ext4_es_insert_extent(inode, map->m_lblk, map->m_len,
					    ~0, EXTENT_STATUS_DELAYED);
		if (ret) {
			retval = ret;
			goto out_unlock;
		}

		/* Clear EXT4_MAP_FROM_CLUSTER flag since its purpose is served
		 * and it should not appear on the bh->b_state.
		 */
		map->m_flags &= ~EXT4_MAP_FROM_CLUSTER;

		map_bh(bh, inode->i_sb, invalid_block);
		set_buffer_new(bh);
		set_buffer_delay(bh);
	} else if (retval > 0) {
		int ret;
		unsigned long long status;

<<<<<<< HEAD
#ifdef ES_AGGRESSIVE_TEST
		if (retval != map->m_len) {
			printk("ES len assertion failed for inode: %lu "
			       "retval %d != map->m_len %d "
			       "in %s (lookup)\n", inode->i_ino, retval,
			       map->m_len, __func__);
=======
		if (unlikely(retval != map->m_len)) {
			ext4_warning(inode->i_sb,
				     "ES len assertion failed for inode "
				     "%lu: retval %d != map->m_len %d",
				     inode->i_ino, retval, map->m_len);
			WARN_ON(1);
>>>>>>> 0f7dd1aa
		}

		status = map->m_flags & EXT4_MAP_UNWRITTEN ?
				EXTENT_STATUS_UNWRITTEN : EXTENT_STATUS_WRITTEN;
		ret = ext4_es_insert_extent(inode, map->m_lblk, map->m_len,
					    map->m_pblk, status);
		if (ret != 0)
			retval = ret;
	}

out_unlock:
	up_read((&EXT4_I(inode)->i_data_sem));

	return retval;
}

/*
 * This is a special get_blocks_t callback which is used by
 * ext4_da_write_begin().  It will either return mapped block or
 * reserve space for a single block.
 *
 * For delayed buffer_head we have BH_Mapped, BH_New, BH_Delay set.
 * We also have b_blocknr = -1 and b_bdev initialized properly
 *
 * For unwritten buffer_head we have BH_Mapped, BH_New, BH_Unwritten set.
 * We also have b_blocknr = physicalblock mapping unwritten extent and b_bdev
 * initialized properly.
 */
int ext4_da_get_block_prep(struct inode *inode, sector_t iblock,
			   struct buffer_head *bh, int create)
{
	struct ext4_map_blocks map;
	int ret = 0;

	BUG_ON(create == 0);
	BUG_ON(bh->b_size != inode->i_sb->s_blocksize);

	map.m_lblk = iblock;
	map.m_len = 1;

	/*
	 * first, we need to know whether the block is allocated already
	 * preallocated blocks are unmapped but should treated
	 * the same as allocated blocks.
	 */
	ret = ext4_da_map_blocks(inode, iblock, &map, bh);
	if (ret <= 0)
		return ret;

	map_bh(bh, inode->i_sb, map.m_pblk);
	bh->b_state = (bh->b_state & ~EXT4_MAP_FLAGS) | map.m_flags;

	if (buffer_unwritten(bh)) {
		/* A delayed write to unwritten bh should be marked
		 * new and mapped.  Mapped ensures that we don't do
		 * get_block multiple times when we write to the same
		 * offset and new ensures that we do proper zero out
		 * for partial write.
		 */
		set_buffer_new(bh);
		set_buffer_mapped(bh);
	}
	return 0;
}

static int bget_one(handle_t *handle, struct buffer_head *bh)
{
	get_bh(bh);
	return 0;
}

static int bput_one(handle_t *handle, struct buffer_head *bh)
{
	put_bh(bh);
	return 0;
}

static int __ext4_journalled_writepage(struct page *page,
				       unsigned int len)
{
	struct address_space *mapping = page->mapping;
	struct inode *inode = mapping->host;
	struct buffer_head *page_bufs = NULL;
	handle_t *handle = NULL;
	int ret = 0, err = 0;
	int inline_data = ext4_has_inline_data(inode);
	struct buffer_head *inode_bh = NULL;

	ClearPageChecked(page);

	if (inline_data) {
		BUG_ON(page->index != 0);
		BUG_ON(len > ext4_get_max_inline_size(inode));
		inode_bh = ext4_journalled_write_inline_data(inode, len, page);
		if (inode_bh == NULL)
			goto out;
	} else {
		page_bufs = page_buffers(page);
		if (!page_bufs) {
			BUG();
			goto out;
		}
		ext4_walk_page_buffers(handle, page_bufs, 0, len,
				       NULL, bget_one);
	}
	/* As soon as we unlock the page, it can go away, but we have
	 * references to buffers so we are safe */
	unlock_page(page);

	handle = ext4_journal_start(inode, EXT4_HT_WRITE_PAGE,
				    ext4_writepage_trans_blocks(inode));
	if (IS_ERR(handle)) {
		ret = PTR_ERR(handle);
		goto out;
	}

	BUG_ON(!ext4_handle_valid(handle));

	if (inline_data) {
		ret = ext4_journal_get_write_access(handle, inode_bh);

		err = ext4_handle_dirty_metadata(handle, inode, inode_bh);

	} else {
		ret = ext4_walk_page_buffers(handle, page_bufs, 0, len, NULL,
					     do_journal_get_write_access);

		err = ext4_walk_page_buffers(handle, page_bufs, 0, len, NULL,
					     write_end_fn);
	}
	if (ret == 0)
		ret = err;
	EXT4_I(inode)->i_datasync_tid = handle->h_transaction->t_tid;
	err = ext4_journal_stop(handle);
	if (!ret)
		ret = err;

	if (!ext4_has_inline_data(inode))
		ext4_walk_page_buffers(handle, page_bufs, 0, len,
				       NULL, bput_one);
	ext4_set_inode_state(inode, EXT4_STATE_JDATA);
out:
	brelse(inode_bh);
	return ret;
}

/*
 * Note that we don't need to start a transaction unless we're journaling data
 * because we should have holes filled from ext4_page_mkwrite(). We even don't
 * need to file the inode to the transaction's list in ordered mode because if
 * we are writing back data added by write(), the inode is already there and if
 * we are writing back data modified via mmap(), no one guarantees in which
 * transaction the data will hit the disk. In case we are journaling data, we
 * cannot start transaction directly because transaction start ranks above page
 * lock so we have to do some magic.
 *
 * This function can get called via...
 *   - ext4_writepages after taking page lock (have journal handle)
 *   - journal_submit_inode_data_buffers (no journal handle)
 *   - shrink_page_list via the kswapd/direct reclaim (no journal handle)
 *   - grab_page_cache when doing write_begin (have journal handle)
 *
 * We don't do any block allocation in this function. If we have page with
 * multiple blocks we need to write those buffer_heads that are mapped. This
 * is important for mmaped based write. So if we do with blocksize 1K
 * truncate(f, 1024);
 * a = mmap(f, 0, 4096);
 * a[0] = 'a';
 * truncate(f, 4096);
 * we have in the page first buffer_head mapped via page_mkwrite call back
 * but other buffer_heads would be unmapped but dirty (dirty done via the
 * do_wp_page). So writepage should write the first block. If we modify
 * the mmap area beyond 1024 we will again get a page_fault and the
 * page_mkwrite callback will do the block allocation and mark the
 * buffer_heads mapped.
 *
 * We redirty the page if we have any buffer_heads that is either delay or
 * unwritten in the page.
 *
 * We can get recursively called as show below.
 *
 *	ext4_writepage() -> kmalloc() -> __alloc_pages() -> page_launder() ->
 *		ext4_writepage()
 *
 * But since we don't do any block allocation we should not deadlock.
 * Page also have the dirty flag cleared so we don't get recurive page_lock.
 */
static int ext4_writepage(struct page *page,
			  struct writeback_control *wbc)
{
	int ret = 0;
	loff_t size;
	unsigned int len;
	struct buffer_head *page_bufs = NULL;
	struct inode *inode = page->mapping->host;
	struct ext4_io_submit io_submit;

	trace_ext4_writepage(page);
	size = i_size_read(inode);
	if (page->index == size >> PAGE_CACHE_SHIFT)
		len = size & ~PAGE_CACHE_MASK;
	else
		len = PAGE_CACHE_SIZE;

	page_bufs = page_buffers(page);
	/*
	 * We cannot do block allocation or other extent handling in this
	 * function. If there are buffers needing that, we have to redirty
	 * the page. But we may reach here when we do a journal commit via
	 * journal_submit_inode_data_buffers() and in that case we must write
	 * allocated buffers to achieve data=ordered mode guarantees.
	 */
	if (ext4_walk_page_buffers(NULL, page_bufs, 0, len, NULL,
				   ext4_bh_delay_or_unwritten)) {
		redirty_page_for_writepage(wbc, page);
		if (current->flags & PF_MEMALLOC) {
			/*
			 * For memory cleaning there's no point in writing only
			 * some buffers. So just bail out. Warn if we came here
			 * from direct reclaim.
			 */
			WARN_ON_ONCE((current->flags & (PF_MEMALLOC|PF_KSWAPD))
							== PF_MEMALLOC);
			unlock_page(page);
			return 0;
		}
	}

	if (PageChecked(page) && ext4_should_journal_data(inode))
		/*
		 * It's mmapped pagecache.  Add buffers and journal it.  There
		 * doesn't seem much point in redirtying the page here.
		 */
		return __ext4_journalled_writepage(page, len);

	ext4_io_submit_init(&io_submit, wbc);
	io_submit.io_end = ext4_init_io_end(inode, GFP_NOFS);
	if (!io_submit.io_end) {
		redirty_page_for_writepage(wbc, page);
		unlock_page(page);
		return -ENOMEM;
	}
	ret = ext4_bio_write_page(&io_submit, page, len, wbc);
	ext4_io_submit(&io_submit);
	/* Drop io_end reference we got from init */
	ext4_put_io_end_defer(io_submit.io_end);
	return ret;
}

#define BH_FLAGS ((1 << BH_Unwritten) | (1 << BH_Delay))

/*
 * mballoc gives us at most this number of blocks...
 * XXX: That seems to be only a limitation of ext4_mb_normalize_request().
 * The rest of mballoc seems to handle chunks upto full group size.
 */
#define MAX_WRITEPAGES_EXTENT_LEN 2048

/*
 * mpage_add_bh_to_extent - try to add bh to extent of blocks to map
 *
 * @mpd - extent of blocks
 * @lblk - logical number of the block in the file
 * @b_state - b_state of the buffer head added
 *
 * the function is used to collect contig. blocks in same state
 */
static int mpage_add_bh_to_extent(struct mpage_da_data *mpd, ext4_lblk_t lblk,
				  unsigned long b_state)
{
	struct ext4_map_blocks *map = &mpd->map;

	/* Don't go larger than mballoc is willing to allocate */
	if (map->m_len >= MAX_WRITEPAGES_EXTENT_LEN)
		return 0;

	/* First block in the extent? */
	if (map->m_len == 0) {
		map->m_lblk = lblk;
		map->m_len = 1;
		map->m_flags = b_state & BH_FLAGS;
		return 1;
	}

	/* Can we merge the block to our big extent? */
	if (lblk == map->m_lblk + map->m_len &&
	    (b_state & BH_FLAGS) == map->m_flags) {
		map->m_len++;
		return 1;
	}
	return 0;
}

static bool add_page_bufs_to_extent(struct mpage_da_data *mpd,
				    struct buffer_head *head,
				    struct buffer_head *bh,
				    ext4_lblk_t lblk)
{
	struct inode *inode = mpd->inode;
	ext4_lblk_t blocks = (i_size_read(inode) + (1 << inode->i_blkbits) - 1)
							>> inode->i_blkbits;

	do {
		BUG_ON(buffer_locked(bh));

		if (!buffer_dirty(bh) || !buffer_mapped(bh) ||
		    (!buffer_delay(bh) && !buffer_unwritten(bh)) ||
		    lblk >= blocks) {
			/* Found extent to map? */
			if (mpd->map.m_len)
				return false;
			if (lblk >= blocks)
				return true;
			continue;
		}
		if (!mpage_add_bh_to_extent(mpd, lblk, bh->b_state))
			return false;
	} while (lblk++, (bh = bh->b_this_page) != head);
	return true;
}

static int mpage_submit_page(struct mpage_da_data *mpd, struct page *page)
{
	int len;
	loff_t size = i_size_read(mpd->inode);
	int err;

	BUG_ON(page->index != mpd->first_page);
	if (page->index == size >> PAGE_CACHE_SHIFT)
		len = size & ~PAGE_CACHE_MASK;
	else
		len = PAGE_CACHE_SIZE;
	clear_page_dirty_for_io(page);
	err = ext4_bio_write_page(&mpd->io_submit, page, len, mpd->wbc);
	if (!err)
		mpd->wbc->nr_to_write--;
	mpd->first_page++;

	return err;
}

/*
 * mpage_map_buffers - update buffers corresponding to changed extent and
 *		       submit fully mapped pages for IO
 *
 * @mpd - description of extent to map, on return next extent to map
 *
 * Scan buffers corresponding to changed extent (we expect corresponding pages
 * to be already locked) and update buffer state according to new extent state.
 * We map delalloc buffers to their physical location, clear unwritten bits,
 * and mark buffers as uninit when we perform writes to uninitialized extents
 * and do extent conversion after IO is finished. If the last page is not fully
 * mapped, we update @map to the next extent in the last page that needs
 * mapping. Otherwise we submit the page for IO.
 */
static int mpage_map_and_submit_buffers(struct mpage_da_data *mpd)
{
	struct pagevec pvec;
	int nr_pages, i;
	struct inode *inode = mpd->inode;
	struct buffer_head *head, *bh;
	int bpp_bits = PAGE_CACHE_SHIFT - inode->i_blkbits;
	ext4_lblk_t blocks = (i_size_read(inode) + (1 << inode->i_blkbits) - 1)
							>> inode->i_blkbits;
	pgoff_t start, end;
	ext4_lblk_t lblk;
	sector_t pblock;
	int err;

	start = mpd->map.m_lblk >> bpp_bits;
	end = (mpd->map.m_lblk + mpd->map.m_len - 1) >> bpp_bits;
	lblk = start << bpp_bits;
	pblock = mpd->map.m_pblk;

	pagevec_init(&pvec, 0);
	while (start <= end) {
		nr_pages = pagevec_lookup(&pvec, inode->i_mapping, start,
					  PAGEVEC_SIZE);
		if (nr_pages == 0)
			break;
		for (i = 0; i < nr_pages; i++) {
			struct page *page = pvec.pages[i];

			if (page->index > end)
				break;
			/* Upto 'end' pages must be contiguous */
			BUG_ON(page->index != start);
			bh = head = page_buffers(page);
			do {
				if (lblk < mpd->map.m_lblk)
					continue;
				if (lblk >= mpd->map.m_lblk + mpd->map.m_len) {
					/*
					 * Buffer after end of mapped extent.
					 * Find next buffer in the page to map.
					 */
					mpd->map.m_len = 0;
					mpd->map.m_flags = 0;
					add_page_bufs_to_extent(mpd, head, bh,
								lblk);
					pagevec_release(&pvec);
					return 0;
				}
				if (buffer_delay(bh)) {
					clear_buffer_delay(bh);
					bh->b_blocknr = pblock++;
				}
				clear_buffer_unwritten(bh);
			} while (++lblk < blocks &&
				 (bh = bh->b_this_page) != head);

			/*
			 * FIXME: This is going to break if dioread_nolock
			 * supports blocksize < pagesize as we will try to
			 * convert potentially unmapped parts of inode.
			 */
			mpd->io_submit.io_end->size += PAGE_CACHE_SIZE;
			/* Page fully mapped - let IO run! */
			err = mpage_submit_page(mpd, page);
			if (err < 0) {
				pagevec_release(&pvec);
				return err;
			}
			start++;
		}
		pagevec_release(&pvec);
	}
	/* Extent fully mapped and matches with page boundary. We are done. */
	mpd->map.m_len = 0;
	mpd->map.m_flags = 0;
	return 0;
}

static int mpage_map_one_extent(handle_t *handle, struct mpage_da_data *mpd)
{
	struct inode *inode = mpd->inode;
	struct ext4_map_blocks *map = &mpd->map;
	int get_blocks_flags;
	int err;

	trace_ext4_da_write_pages_extent(inode, map);
	/*
	 * Call ext4_map_blocks() to allocate any delayed allocation blocks, or
	 * to convert an uninitialized extent to be initialized (in the case
	 * where we have written into one or more preallocated blocks).  It is
	 * possible that we're going to need more metadata blocks than
	 * previously reserved. However we must not fail because we're in
	 * writeback and there is nothing we can do about it so it might result
	 * in data loss.  So use reserved blocks to allocate metadata if
	 * possible.
	 *
	 * We pass in the magic EXT4_GET_BLOCKS_DELALLOC_RESERVE if the blocks
	 * in question are delalloc blocks.  This affects functions in many
	 * different parts of the allocation call path.  This flag exists
	 * primarily because we don't want to change *many* call functions, so
	 * ext4_map_blocks() will set the EXT4_STATE_DELALLOC_RESERVED flag
	 * once the inode's allocation semaphore is taken.
	 */
	get_blocks_flags = EXT4_GET_BLOCKS_CREATE |
			   EXT4_GET_BLOCKS_METADATA_NOFAIL;
	if (ext4_should_dioread_nolock(inode))
		get_blocks_flags |= EXT4_GET_BLOCKS_IO_CREATE_EXT;
	if (map->m_flags & (1 << BH_Delay))
		get_blocks_flags |= EXT4_GET_BLOCKS_DELALLOC_RESERVE;

	err = ext4_map_blocks(handle, inode, map, get_blocks_flags);
	if (err < 0)
		return err;
	if (map->m_flags & EXT4_MAP_UNINIT) {
		if (!mpd->io_submit.io_end->handle &&
		    ext4_handle_valid(handle)) {
			mpd->io_submit.io_end->handle = handle->h_rsv_handle;
			handle->h_rsv_handle = NULL;
		}
		ext4_set_io_unwritten_flag(inode, mpd->io_submit.io_end);
	}

	BUG_ON(map->m_len == 0);
	if (map->m_flags & EXT4_MAP_NEW) {
		struct block_device *bdev = inode->i_sb->s_bdev;
		int i;

		for (i = 0; i < map->m_len; i++)
			unmap_underlying_metadata(bdev, map->m_pblk + i);
	}
	return 0;
}

/*
 * mpage_map_and_submit_extent - map extent starting at mpd->lblk of length
 *				 mpd->len and submit pages underlying it for IO
 *
 * @handle - handle for journal operations
 * @mpd - extent to map
 *
 * The function maps extent starting at mpd->lblk of length mpd->len. If it is
 * delayed, blocks are allocated, if it is unwritten, we may need to convert
 * them to initialized or split the described range from larger unwritten
 * extent. Note that we need not map all the described range since allocation
 * can return less blocks or the range is covered by more unwritten extents. We
 * cannot map more because we are limited by reserved transaction credits. On
 * the other hand we always make sure that the last touched page is fully
 * mapped so that it can be written out (and thus forward progress is
 * guaranteed). After mapping we submit all mapped pages for IO.
 */
static int mpage_map_and_submit_extent(handle_t *handle,
				       struct mpage_da_data *mpd,
				       bool *give_up_on_write)
{
	struct inode *inode = mpd->inode;
	struct ext4_map_blocks *map = &mpd->map;
	int err;
	loff_t disksize;

	mpd->io_submit.io_end->offset =
				((loff_t)map->m_lblk) << inode->i_blkbits;
	do {
		err = mpage_map_one_extent(handle, mpd);
		if (err < 0) {
			struct super_block *sb = inode->i_sb;

			if (EXT4_SB(sb)->s_mount_flags & EXT4_MF_FS_ABORTED)
				goto invalidate_dirty_pages;
			/*
			 * Let the uper layers retry transient errors.
			 * In the case of ENOSPC, if ext4_count_free_blocks()
			 * is non-zero, a commit should free up blocks.
			 */
			if ((err == -ENOMEM) ||
			    (err == -ENOSPC && ext4_count_free_clusters(sb)))
				return err;
			ext4_msg(sb, KERN_CRIT,
				 "Delayed block allocation failed for "
				 "inode %lu at logical offset %llu with"
				 " max blocks %u with error %d",
				 inode->i_ino,
				 (unsigned long long)map->m_lblk,
				 (unsigned)map->m_len, -err);
			ext4_msg(sb, KERN_CRIT,
				 "This should not happen!! Data will "
				 "be lost\n");
			if (err == -ENOSPC)
				ext4_print_free_blocks(inode);
		invalidate_dirty_pages:
			*give_up_on_write = true;
			return err;
		}
		/*
		 * Update buffer state, submit mapped pages, and get us new
		 * extent to map
		 */
		err = mpage_map_and_submit_buffers(mpd);
		if (err < 0)
			return err;
	} while (map->m_len);

	/* Update on-disk size after IO is submitted */
	disksize = ((loff_t)mpd->first_page) << PAGE_CACHE_SHIFT;
	if (disksize > i_size_read(inode))
		disksize = i_size_read(inode);
	if (disksize > EXT4_I(inode)->i_disksize) {
		int err2;

		ext4_update_i_disksize(inode, disksize);
		err2 = ext4_mark_inode_dirty(handle, inode);
		if (err2)
			ext4_error(inode->i_sb,
				   "Failed to mark inode %lu dirty",
				   inode->i_ino);
		if (!err)
			err = err2;
	}
	return err;
}

/*
 * Calculate the total number of credits to reserve for one writepages
 * iteration. This is called from ext4_writepages(). We map an extent of
 * upto MAX_WRITEPAGES_EXTENT_LEN blocks and then we go on and finish mapping
 * the last partial page. So in total we can map MAX_WRITEPAGES_EXTENT_LEN +
 * bpp - 1 blocks in bpp different extents.
 */
static int ext4_da_writepages_trans_blocks(struct inode *inode)
{
	int bpp = ext4_journal_blocks_per_page(inode);

	return ext4_meta_trans_blocks(inode,
				MAX_WRITEPAGES_EXTENT_LEN + bpp - 1, bpp);
}

/*
 * mpage_prepare_extent_to_map - find & lock contiguous range of dirty pages
 * 				 and underlying extent to map
 *
 * @mpd - where to look for pages
 *
 * Walk dirty pages in the mapping. If they are fully mapped, submit them for
 * IO immediately. When we find a page which isn't mapped we start accumulating
 * extent of buffers underlying these pages that needs mapping (formed by
 * either delayed or unwritten buffers). We also lock the pages containing
 * these buffers. The extent found is returned in @mpd structure (starting at
 * mpd->lblk with length mpd->len blocks).
 *
 * Note that this function can attach bios to one io_end structure which are
 * neither logically nor physically contiguous. Although it may seem as an
 * unnecessary complication, it is actually inevitable in blocksize < pagesize
 * case as we need to track IO to all buffers underlying a page in one io_end.
 */
static int mpage_prepare_extent_to_map(struct mpage_da_data *mpd)
{
	struct address_space *mapping = mpd->inode->i_mapping;
	struct pagevec pvec;
	unsigned int nr_pages;
	pgoff_t index = mpd->first_page;
	pgoff_t end = mpd->last_page;
	int tag;
	int i, err = 0;
	int blkbits = mpd->inode->i_blkbits;
	ext4_lblk_t lblk;
	struct buffer_head *head;

	if (mpd->wbc->sync_mode == WB_SYNC_ALL || mpd->wbc->tagged_writepages)
		tag = PAGECACHE_TAG_TOWRITE;
	else
		tag = PAGECACHE_TAG_DIRTY;

	pagevec_init(&pvec, 0);
	mpd->map.m_len = 0;
	mpd->next_page = index;
	while (index <= end) {
		nr_pages = pagevec_lookup_tag(&pvec, mapping, &index, tag,
			      min(end - index, (pgoff_t)PAGEVEC_SIZE-1) + 1);
		if (nr_pages == 0)
			goto out;

		for (i = 0; i < nr_pages; i++) {
			struct page *page = pvec.pages[i];

			/*
			 * At this point, the page may be truncated or
			 * invalidated (changing page->mapping to NULL), or
			 * even swizzled back from swapper_space to tmpfs file
			 * mapping. However, page->index will not change
			 * because we have a reference on the page.
			 */
			if (page->index > end)
				goto out;

			/* If we can't merge this page, we are done. */
			if (mpd->map.m_len > 0 && mpd->next_page != page->index)
				goto out;

			lock_page(page);
			/*
			 * If the page is no longer dirty, or its mapping no
			 * longer corresponds to inode we are writing (which
			 * means it has been truncated or invalidated), or the
			 * page is already under writeback and we are not doing
			 * a data integrity writeback, skip the page
			 */
			if (!PageDirty(page) ||
			    (PageWriteback(page) &&
			     (mpd->wbc->sync_mode == WB_SYNC_NONE)) ||
			    unlikely(page->mapping != mapping)) {
				unlock_page(page);
				continue;
			}

			wait_on_page_writeback(page);
			BUG_ON(PageWriteback(page));

			if (mpd->map.m_len == 0)
				mpd->first_page = page->index;
			mpd->next_page = page->index + 1;
			/* Add all dirty buffers to mpd */
			lblk = ((ext4_lblk_t)page->index) <<
				(PAGE_CACHE_SHIFT - blkbits);
			head = page_buffers(page);
			if (!add_page_bufs_to_extent(mpd, head, head, lblk))
				goto out;
			/* So far everything mapped? Submit the page for IO. */
			if (mpd->map.m_len == 0) {
				err = mpage_submit_page(mpd, page);
				if (err < 0)
					goto out;
			}

			/*
			 * Accumulated enough dirty pages? This doesn't apply
			 * to WB_SYNC_ALL mode. For integrity sync we have to
			 * keep going because someone may be concurrently
			 * dirtying pages, and we might have synced a lot of
			 * newly appeared dirty pages, but have not synced all
			 * of the old dirty pages.
			 */
			if (mpd->wbc->sync_mode == WB_SYNC_NONE &&
			    mpd->next_page - mpd->first_page >=
							mpd->wbc->nr_to_write)
				goto out;
		}
		pagevec_release(&pvec);
		cond_resched();
	}
	return 0;
out:
	pagevec_release(&pvec);
	return err;
}

static int __writepage(struct page *page, struct writeback_control *wbc,
		       void *data)
{
	struct address_space *mapping = data;
	int ret = ext4_writepage(page, wbc);
	mapping_set_error(mapping, ret);
	return ret;
}

static int ext4_writepages(struct address_space *mapping,
			   struct writeback_control *wbc)
{
	pgoff_t	writeback_index = 0;
	long nr_to_write = wbc->nr_to_write;
	int range_whole = 0;
	int cycled = 1;
	handle_t *handle = NULL;
	struct mpage_da_data mpd;
	struct inode *inode = mapping->host;
	int needed_blocks, rsv_blocks = 0, ret = 0;
	struct ext4_sb_info *sbi = EXT4_SB(mapping->host->i_sb);
	bool done;
	struct blk_plug plug;
	bool give_up_on_write = false;

	trace_ext4_writepages(inode, wbc);

	/*
	 * No pages to write? This is mainly a kludge to avoid starting
	 * a transaction for special inodes like journal inode on last iput()
	 * because that could violate lock ordering on umount
	 */
	if (!mapping->nrpages || !mapping_tagged(mapping, PAGECACHE_TAG_DIRTY))
		return 0;

	if (ext4_should_journal_data(inode)) {
		struct blk_plug plug;
		int ret;

		blk_start_plug(&plug);
		ret = write_cache_pages(mapping, wbc, __writepage, mapping);
		blk_finish_plug(&plug);
		return ret;
	}

	/*
	 * If the filesystem has aborted, it is read-only, so return
	 * right away instead of dumping stack traces later on that
	 * will obscure the real source of the problem.  We test
	 * EXT4_MF_FS_ABORTED instead of sb->s_flag's MS_RDONLY because
	 * the latter could be true if the filesystem is mounted
	 * read-only, and in that case, ext4_writepages should
	 * *never* be called, so if that ever happens, we would want
	 * the stack trace.
	 */
	if (unlikely(sbi->s_mount_flags & EXT4_MF_FS_ABORTED))
		return -EROFS;

	if (ext4_should_dioread_nolock(inode)) {
		/*
		 * We may need to convert upto one extent per block in
		 * the page and we may dirty the inode.
		 */
		rsv_blocks = 1 + (PAGE_CACHE_SIZE >> inode->i_blkbits);
	}

	/*
	 * If we have inline data and arrive here, it means that
	 * we will soon create the block for the 1st page, so
	 * we'd better clear the inline data here.
	 */
	if (ext4_has_inline_data(inode)) {
		/* Just inode will be modified... */
		handle = ext4_journal_start(inode, EXT4_HT_INODE, 1);
		if (IS_ERR(handle)) {
			ret = PTR_ERR(handle);
			goto out_writepages;
		}
		BUG_ON(ext4_test_inode_state(inode,
				EXT4_STATE_MAY_INLINE_DATA));
		ext4_destroy_inline_data(handle, inode);
		ext4_journal_stop(handle);
	}

	if (wbc->range_start == 0 && wbc->range_end == LLONG_MAX)
		range_whole = 1;

	if (wbc->range_cyclic) {
		writeback_index = mapping->writeback_index;
		if (writeback_index)
			cycled = 0;
		mpd.first_page = writeback_index;
		mpd.last_page = -1;
	} else {
		mpd.first_page = wbc->range_start >> PAGE_CACHE_SHIFT;
		mpd.last_page = wbc->range_end >> PAGE_CACHE_SHIFT;
	}

	mpd.inode = inode;
	mpd.wbc = wbc;
	ext4_io_submit_init(&mpd.io_submit, wbc);
retry:
	if (wbc->sync_mode == WB_SYNC_ALL || wbc->tagged_writepages)
		tag_pages_for_writeback(mapping, mpd.first_page, mpd.last_page);
	done = false;
	blk_start_plug(&plug);
	while (!done && mpd.first_page <= mpd.last_page) {
		/* For each extent of pages we use new io_end */
		mpd.io_submit.io_end = ext4_init_io_end(inode, GFP_KERNEL);
		if (!mpd.io_submit.io_end) {
			ret = -ENOMEM;
			break;
		}

		/*
		 * We have two constraints: We find one extent to map and we
		 * must always write out whole page (makes a difference when
		 * blocksize < pagesize) so that we don't block on IO when we
		 * try to write out the rest of the page. Journalled mode is
		 * not supported by delalloc.
		 */
		BUG_ON(ext4_should_journal_data(inode));
		needed_blocks = ext4_da_writepages_trans_blocks(inode);

		/* start a new transaction */
		handle = ext4_journal_start_with_reserve(inode,
				EXT4_HT_WRITE_PAGE, needed_blocks, rsv_blocks);
		if (IS_ERR(handle)) {
			ret = PTR_ERR(handle);
			ext4_msg(inode->i_sb, KERN_CRIT, "%s: jbd2_start: "
			       "%ld pages, ino %lu; err %d", __func__,
				wbc->nr_to_write, inode->i_ino, ret);
			/* Release allocated io_end */
			ext4_put_io_end(mpd.io_submit.io_end);
			break;
		}

		trace_ext4_da_write_pages(inode, mpd.first_page, mpd.wbc);
		ret = mpage_prepare_extent_to_map(&mpd);
		if (!ret) {
			if (mpd.map.m_len)
				ret = mpage_map_and_submit_extent(handle, &mpd,
					&give_up_on_write);
			else {
				/*
				 * We scanned the whole range (or exhausted
				 * nr_to_write), submitted what was mapped and
				 * didn't find anything needing mapping. We are
				 * done.
				 */
				done = true;
			}
		}
		ext4_journal_stop(handle);
		/* Submit prepared bio */
		ext4_io_submit(&mpd.io_submit);
		/* Unlock pages we didn't use */
		mpage_release_unused_pages(&mpd, give_up_on_write);
		/* Drop our io_end reference we got from init */
		ext4_put_io_end(mpd.io_submit.io_end);

		if (ret == -ENOSPC && sbi->s_journal) {
			/*
			 * Commit the transaction which would
			 * free blocks released in the transaction
			 * and try again
			 */
			jbd2_journal_force_commit_nested(sbi->s_journal);
			ret = 0;
			continue;
		}
		/* Fatal error - ENOMEM, EIO... */
		if (ret)
			break;
	}
	blk_finish_plug(&plug);
	if (!ret && !cycled) {
		cycled = 1;
		mpd.last_page = writeback_index - 1;
		mpd.first_page = 0;
		goto retry;
	}

	/* Update index */
	if (wbc->range_cyclic || (range_whole && wbc->nr_to_write > 0))
		/*
		 * Set the writeback_index so that range_cyclic
		 * mode will write it back later
		 */
		mapping->writeback_index = mpd.first_page;

out_writepages:
	trace_ext4_writepages_result(inode, wbc, ret,
				     nr_to_write - wbc->nr_to_write);
	return ret;
}

static int ext4_nonda_switch(struct super_block *sb)
{
	s64 free_clusters, dirty_clusters;
	struct ext4_sb_info *sbi = EXT4_SB(sb);

	/*
	 * switch to non delalloc mode if we are running low
	 * on free block. The free block accounting via percpu
	 * counters can get slightly wrong with percpu_counter_batch getting
	 * accumulated on each CPU without updating global counters
	 * Delalloc need an accurate free block accounting. So switch
	 * to non delalloc when we are near to error range.
	 */
	free_clusters =
		percpu_counter_read_positive(&sbi->s_freeclusters_counter);
	dirty_clusters =
		percpu_counter_read_positive(&sbi->s_dirtyclusters_counter);
	/*
	 * Start pushing delalloc when 1/2 of free blocks are dirty.
	 */
	if (dirty_clusters && (free_clusters < 2 * dirty_clusters))
		try_to_writeback_inodes_sb(sb, WB_REASON_FS_FREE_SPACE);

	if (2 * free_clusters < 3 * dirty_clusters ||
	    free_clusters < (dirty_clusters + EXT4_FREECLUSTERS_WATERMARK)) {
		/*
		 * free block count is less than 150% of dirty blocks
		 * or free blocks is less than watermark
		 */
		return 1;
	}
	return 0;
}

static int ext4_da_write_begin(struct file *file, struct address_space *mapping,
			       loff_t pos, unsigned len, unsigned flags,
			       struct page **pagep, void **fsdata)
{
	int ret, retries = 0;
	struct page *page;
	pgoff_t index;
	struct inode *inode = mapping->host;
	handle_t *handle;

	index = pos >> PAGE_CACHE_SHIFT;

	if (ext4_nonda_switch(inode->i_sb)) {
		*fsdata = (void *)FALL_BACK_TO_NONDELALLOC;
		return ext4_write_begin(file, mapping, pos,
					len, flags, pagep, fsdata);
	}
	*fsdata = (void *)0;
	trace_ext4_da_write_begin(inode, pos, len, flags);

	if (ext4_test_inode_state(inode, EXT4_STATE_MAY_INLINE_DATA)) {
		ret = ext4_da_write_inline_data_begin(mapping, inode,
						      pos, len, flags,
						      pagep, fsdata);
		if (ret < 0)
			return ret;
		if (ret == 1)
			return 0;
	}

	/*
	 * grab_cache_page_write_begin() can take a long time if the
	 * system is thrashing due to memory pressure, or if the page
	 * is being written back.  So grab it first before we start
	 * the transaction handle.  This also allows us to allocate
	 * the page (if needed) without using GFP_NOFS.
	 */
retry_grab:
	page = grab_cache_page_write_begin(mapping, index, flags);
	if (!page)
		return -ENOMEM;
	unlock_page(page);

	/*
	 * With delayed allocation, we don't log the i_disksize update
	 * if there is delayed block allocation. But we still need
	 * to journalling the i_disksize update if writes to the end
	 * of file which has an already mapped buffer.
	 */
retry_journal:
	handle = ext4_journal_start(inode, EXT4_HT_WRITE_PAGE, 1);
	if (IS_ERR(handle)) {
		page_cache_release(page);
		return PTR_ERR(handle);
	}

	lock_page(page);
	if (page->mapping != mapping) {
		/* The page got truncated from under us */
		unlock_page(page);
		page_cache_release(page);
		ext4_journal_stop(handle);
		goto retry_grab;
	}
	/* In case writeback began while the page was unlocked */
	wait_on_page_writeback(page);

	ret = __block_write_begin(page, pos, len, ext4_da_get_block_prep);
	if (ret < 0) {
		unlock_page(page);
		ext4_journal_stop(handle);
		/*
		 * block_write_begin may have instantiated a few blocks
		 * outside i_size.  Trim these off again. Don't need
		 * i_size_read because we hold i_mutex.
		 */
		if (pos + len > inode->i_size)
			ext4_truncate_failed_write(inode);

		if (ret == -ENOSPC &&
		    ext4_should_retry_alloc(inode->i_sb, &retries))
			goto retry_journal;

		page_cache_release(page);
		return ret;
	}

	*pagep = page;
	return ret;
}

/*
 * Check if we should update i_disksize
 * when write to the end of file but not require block allocation
 */
static int ext4_da_should_update_i_disksize(struct page *page,
					    unsigned long offset)
{
	struct buffer_head *bh;
	struct inode *inode = page->mapping->host;
	unsigned int idx;
	int i;

	bh = page_buffers(page);
	idx = offset >> inode->i_blkbits;

	for (i = 0; i < idx; i++)
		bh = bh->b_this_page;

	if (!buffer_mapped(bh) || (buffer_delay(bh)) || buffer_unwritten(bh))
		return 0;
	return 1;
}

static int ext4_da_write_end(struct file *file,
			     struct address_space *mapping,
			     loff_t pos, unsigned len, unsigned copied,
			     struct page *page, void *fsdata)
{
	struct inode *inode = mapping->host;
	int ret = 0, ret2;
	handle_t *handle = ext4_journal_current_handle();
	loff_t new_i_size;
	unsigned long start, end;
	int write_mode = (int)(unsigned long)fsdata;

	if (write_mode == FALL_BACK_TO_NONDELALLOC)
		return ext4_write_end(file, mapping, pos,
				      len, copied, page, fsdata);

	trace_ext4_da_write_end(inode, pos, len, copied);
	start = pos & (PAGE_CACHE_SIZE - 1);
	end = start + copied - 1;

	/*
	 * generic_write_end() will run mark_inode_dirty() if i_size
	 * changes.  So let's piggyback the i_disksize mark_inode_dirty
	 * into that.
	 */
	new_i_size = pos + copied;
	if (copied && new_i_size > EXT4_I(inode)->i_disksize) {
		if (ext4_has_inline_data(inode) ||
		    ext4_da_should_update_i_disksize(page, end)) {
			down_write(&EXT4_I(inode)->i_data_sem);
			if (new_i_size > EXT4_I(inode)->i_disksize)
				EXT4_I(inode)->i_disksize = new_i_size;
			up_write(&EXT4_I(inode)->i_data_sem);
			/* We need to mark inode dirty even if
			 * new_i_size is less that inode->i_size
			 * bu greater than i_disksize.(hint delalloc)
			 */
			ext4_mark_inode_dirty(handle, inode);
		}
	}

	if (write_mode != CONVERT_INLINE_DATA &&
	    ext4_test_inode_state(inode, EXT4_STATE_MAY_INLINE_DATA) &&
	    ext4_has_inline_data(inode))
		ret2 = ext4_da_write_inline_data_end(inode, pos, len, copied,
						     page);
	else
		ret2 = generic_write_end(file, mapping, pos, len, copied,
							page, fsdata);

	copied = ret2;
	if (ret2 < 0)
		ret = ret2;
	ret2 = ext4_journal_stop(handle);
	if (!ret)
		ret = ret2;

	return ret ? ret : copied;
}

static void ext4_da_invalidatepage(struct page *page, unsigned int offset,
				   unsigned int length)
{
	/*
	 * Drop reserved blocks
	 */
	BUG_ON(!PageLocked(page));
	if (!page_has_buffers(page))
		goto out;

	ext4_da_page_release_reservation(page, offset, length);

out:
	ext4_invalidatepage(page, offset, length);

	return;
}

/*
 * Force all delayed allocation blocks to be allocated for a given inode.
 */
int ext4_alloc_da_blocks(struct inode *inode)
{
	trace_ext4_alloc_da_blocks(inode);

	if (!EXT4_I(inode)->i_reserved_data_blocks &&
	    !EXT4_I(inode)->i_reserved_meta_blocks)
		return 0;

	/*
	 * We do something simple for now.  The filemap_flush() will
	 * also start triggering a write of the data blocks, which is
	 * not strictly speaking necessary (and for users of
	 * laptop_mode, not even desirable).  However, to do otherwise
	 * would require replicating code paths in:
	 *
	 * ext4_writepages() ->
	 *    write_cache_pages() ---> (via passed in callback function)
	 *        __mpage_da_writepage() -->
	 *           mpage_add_bh_to_extent()
	 *           mpage_da_map_blocks()
	 *
	 * The problem is that write_cache_pages(), located in
	 * mm/page-writeback.c, marks pages clean in preparation for
	 * doing I/O, which is not desirable if we're not planning on
	 * doing I/O at all.
	 *
	 * We could call write_cache_pages(), and then redirty all of
	 * the pages by calling redirty_page_for_writepage() but that
	 * would be ugly in the extreme.  So instead we would need to
	 * replicate parts of the code in the above functions,
	 * simplifying them because we wouldn't actually intend to
	 * write out the pages, but rather only collect contiguous
	 * logical block extents, call the multi-block allocator, and
	 * then update the buffer heads with the block allocations.
	 *
	 * For now, though, we'll cheat by calling filemap_flush(),
	 * which will map the blocks, and start the I/O, but not
	 * actually wait for the I/O to complete.
	 */
	return filemap_flush(inode->i_mapping);
}

/*
 * bmap() is special.  It gets used by applications such as lilo and by
 * the swapper to find the on-disk block of a specific piece of data.
 *
 * Naturally, this is dangerous if the block concerned is still in the
 * journal.  If somebody makes a swapfile on an ext4 data-journaling
 * filesystem and enables swap, then they may get a nasty shock when the
 * data getting swapped to that swapfile suddenly gets overwritten by
 * the original zero's written out previously to the journal and
 * awaiting writeback in the kernel's buffer cache.
 *
 * So, if we see any bmap calls here on a modified, data-journaled file,
 * take extra steps to flush any blocks which might be in the cache.
 */
static sector_t ext4_bmap(struct address_space *mapping, sector_t block)
{
	struct inode *inode = mapping->host;
	journal_t *journal;
	int err;

	/*
	 * We can get here for an inline file via the FIBMAP ioctl
	 */
	if (ext4_has_inline_data(inode))
		return 0;

	if (mapping_tagged(mapping, PAGECACHE_TAG_DIRTY) &&
			test_opt(inode->i_sb, DELALLOC)) {
		/*
		 * With delalloc we want to sync the file
		 * so that we can make sure we allocate
		 * blocks for file
		 */
		filemap_write_and_wait(mapping);
	}

	if (EXT4_JOURNAL(inode) &&
	    ext4_test_inode_state(inode, EXT4_STATE_JDATA)) {
		/*
		 * This is a REALLY heavyweight approach, but the use of
		 * bmap on dirty files is expected to be extremely rare:
		 * only if we run lilo or swapon on a freshly made file
		 * do we expect this to happen.
		 *
		 * (bmap requires CAP_SYS_RAWIO so this does not
		 * represent an unprivileged user DOS attack --- we'd be
		 * in trouble if mortal users could trigger this path at
		 * will.)
		 *
		 * NB. EXT4_STATE_JDATA is not set on files other than
		 * regular files.  If somebody wants to bmap a directory
		 * or symlink and gets confused because the buffer
		 * hasn't yet been flushed to disk, they deserve
		 * everything they get.
		 */

		ext4_clear_inode_state(inode, EXT4_STATE_JDATA);
		journal = EXT4_JOURNAL(inode);
		jbd2_journal_lock_updates(journal);
		err = jbd2_journal_flush(journal);
		jbd2_journal_unlock_updates(journal);

		if (err)
			return 0;
	}

	return generic_block_bmap(mapping, block, ext4_get_block);
}

static int ext4_readpage(struct file *file, struct page *page)
{
	int ret = -EAGAIN;
	struct inode *inode = page->mapping->host;

	trace_ext4_readpage(page);

	if (ext4_has_inline_data(inode))
		ret = ext4_readpage_inline(inode, page);

	if (ret == -EAGAIN)
		return mpage_readpage(page, ext4_get_block);

	return ret;
}

static int
ext4_readpages(struct file *file, struct address_space *mapping,
		struct list_head *pages, unsigned nr_pages)
{
	struct inode *inode = mapping->host;

	/* If the file has inline data, no need to do readpages. */
	if (ext4_has_inline_data(inode))
		return 0;

	return mpage_readpages(mapping, pages, nr_pages, ext4_get_block);
}

static void ext4_invalidatepage(struct page *page, unsigned int offset,
				unsigned int length)
{
	trace_ext4_invalidatepage(page, offset, length);

	/* No journalling happens on data buffers when this function is used */
	WARN_ON(page_has_buffers(page) && buffer_jbd(page_buffers(page)));

	block_invalidatepage(page, offset, length);
}

static int __ext4_journalled_invalidatepage(struct page *page,
					    unsigned int offset,
					    unsigned int length)
{
	journal_t *journal = EXT4_JOURNAL(page->mapping->host);

	trace_ext4_journalled_invalidatepage(page, offset, length);

	/*
	 * If it's a full truncate we just forget about the pending dirtying
	 */
	if (offset == 0 && length == PAGE_CACHE_SIZE)
		ClearPageChecked(page);

	return jbd2_journal_invalidatepage(journal, page, offset, length);
}

/* Wrapper for aops... */
static void ext4_journalled_invalidatepage(struct page *page,
					   unsigned int offset,
					   unsigned int length)
{
	WARN_ON(__ext4_journalled_invalidatepage(page, offset, length) < 0);
}

static int ext4_releasepage(struct page *page, gfp_t wait)
{
	journal_t *journal = EXT4_JOURNAL(page->mapping->host);

	trace_ext4_releasepage(page);

	/* Page has dirty journalled data -> cannot release */
	if (PageChecked(page))
		return 0;
	if (journal)
		return jbd2_journal_try_to_free_buffers(journal, page, wait);
	else
		return try_to_free_buffers(page);
}

/*
 * ext4_get_block used when preparing for a DIO write or buffer write.
 * We allocate an uinitialized extent if blocks haven't been allocated.
 * The extent will be converted to initialized after the IO is complete.
 */
int ext4_get_block_write(struct inode *inode, sector_t iblock,
		   struct buffer_head *bh_result, int create)
{
	ext4_debug("ext4_get_block_write: inode %lu, create flag %d\n",
		   inode->i_ino, create);
	return _ext4_get_block(inode, iblock, bh_result,
			       EXT4_GET_BLOCKS_IO_CREATE_EXT);
}

static int ext4_get_block_write_nolock(struct inode *inode, sector_t iblock,
		   struct buffer_head *bh_result, int create)
{
	ext4_debug("ext4_get_block_write_nolock: inode %lu, create flag %d\n",
		   inode->i_ino, create);
	return _ext4_get_block(inode, iblock, bh_result,
			       EXT4_GET_BLOCKS_NO_LOCK);
}

static void ext4_end_io_dio(struct kiocb *iocb, loff_t offset,
			    ssize_t size, void *private, int ret,
			    bool is_async)
{
	struct inode *inode = file_inode(iocb->ki_filp);
        ext4_io_end_t *io_end = iocb->private;

	/* if not async direct IO just return */
	if (!io_end) {
		inode_dio_done(inode);
		if (is_async)
			aio_complete(iocb, ret, 0);
		return;
	}

	ext_debug("ext4_end_io_dio(): io_end 0x%p "
		  "for inode %lu, iocb 0x%p, offset %llu, size %zd\n",
 		  iocb->private, io_end->inode->i_ino, iocb, offset,
		  size);

	iocb->private = NULL;
	io_end->offset = offset;
	io_end->size = size;
	if (is_async) {
		io_end->iocb = iocb;
		io_end->result = ret;
	}
	ext4_put_io_end_defer(io_end);
}

/*
 * For ext4 extent files, ext4 will do direct-io write to holes,
 * preallocated extents, and those write extend the file, no need to
 * fall back to buffered IO.
 *
 * For holes, we fallocate those blocks, mark them as uninitialized
 * If those blocks were preallocated, we mark sure they are split, but
 * still keep the range to write as uninitialized.
 *
 * The unwritten extents will be converted to written when DIO is completed.
 * For async direct IO, since the IO may still pending when return, we
 * set up an end_io call back function, which will do the conversion
 * when async direct IO completed.
 *
 * If the O_DIRECT write will extend the file then add this inode to the
 * orphan list.  So recovery will truncate it back to the original size
 * if the machine crashes during the write.
 *
 */
static ssize_t ext4_ext_direct_IO(int rw, struct kiocb *iocb,
			      const struct iovec *iov, loff_t offset,
			      unsigned long nr_segs)
{
	struct file *file = iocb->ki_filp;
	struct inode *inode = file->f_mapping->host;
	ssize_t ret;
	size_t count = iov_length(iov, nr_segs);
	int overwrite = 0;
	get_block_t *get_block_func = NULL;
	int dio_flags = 0;
	loff_t final_size = offset + count;
	ext4_io_end_t *io_end = NULL;

	/* Use the old path for reads and writes beyond i_size. */
	if (rw != WRITE || final_size > inode->i_size)
		return ext4_ind_direct_IO(rw, iocb, iov, offset, nr_segs);

	BUG_ON(iocb->private == NULL);

	/*
	 * Make all waiters for direct IO properly wait also for extent
	 * conversion. This also disallows race between truncate() and
	 * overwrite DIO as i_dio_count needs to be incremented under i_mutex.
	 */
	if (rw == WRITE)
		atomic_inc(&inode->i_dio_count);

	/* If we do a overwrite dio, i_mutex locking can be released */
	overwrite = *((int *)iocb->private);

	if (overwrite) {
		down_read(&EXT4_I(inode)->i_data_sem);
		mutex_unlock(&inode->i_mutex);
	}

	/*
	 * We could direct write to holes and fallocate.
	 *
	 * Allocated blocks to fill the hole are marked as
	 * uninitialized to prevent parallel buffered read to expose
	 * the stale data before DIO complete the data IO.
	 *
	 * As to previously fallocated extents, ext4 get_block will
	 * just simply mark the buffer mapped but still keep the
	 * extents uninitialized.
	 *
	 * For non AIO case, we will convert those unwritten extents
	 * to written after return back from blockdev_direct_IO.
	 *
	 * For async DIO, the conversion needs to be deferred when the
	 * IO is completed. The ext4 end_io callback function will be
	 * called to take care of the conversion work.  Here for async
	 * case, we allocate an io_end structure to hook to the iocb.
	 */
	iocb->private = NULL;
	ext4_inode_aio_set(inode, NULL);
	if (!is_sync_kiocb(iocb)) {
		io_end = ext4_init_io_end(inode, GFP_NOFS);
		if (!io_end) {
			ret = -ENOMEM;
			goto retake_lock;
		}
		io_end->flag |= EXT4_IO_END_DIRECT;
		/*
		 * Grab reference for DIO. Will be dropped in ext4_end_io_dio()
		 */
		iocb->private = ext4_get_io_end(io_end);
		/*
		 * we save the io structure for current async direct
		 * IO, so that later ext4_map_blocks() could flag the
		 * io structure whether there is a unwritten extents
		 * needs to be converted when IO is completed.
		 */
		ext4_inode_aio_set(inode, io_end);
	}

	if (overwrite) {
		get_block_func = ext4_get_block_write_nolock;
	} else {
		get_block_func = ext4_get_block_write;
		dio_flags = DIO_LOCKING;
	}
	ret = __blockdev_direct_IO(rw, iocb, inode,
				   inode->i_sb->s_bdev, iov,
				   offset, nr_segs,
				   get_block_func,
				   ext4_end_io_dio,
				   NULL,
				   dio_flags);

	/*
	 * Put our reference to io_end. This can free the io_end structure e.g.
	 * in sync IO case or in case of error. It can even perform extent
	 * conversion if all bios we submitted finished before we got here.
	 * Note that in that case iocb->private can be already set to NULL
	 * here.
	 */
	if (io_end) {
		ext4_inode_aio_set(inode, NULL);
		ext4_put_io_end(io_end);
		/*
		 * When no IO was submitted ext4_end_io_dio() was not
		 * called so we have to put iocb's reference.
		 */
		if (ret <= 0 && ret != -EIOCBQUEUED && iocb->private) {
			WARN_ON(iocb->private != io_end);
			WARN_ON(io_end->flag & EXT4_IO_END_UNWRITTEN);
			WARN_ON(io_end->iocb);
			/*
			 * Generic code already did inode_dio_done() so we
			 * have to clear EXT4_IO_END_DIRECT to not do it for
			 * the second time.
			 */
			io_end->flag = 0;
			ext4_put_io_end(io_end);
			iocb->private = NULL;
		}
	}
	if (ret > 0 && !overwrite && ext4_test_inode_state(inode,
						EXT4_STATE_DIO_UNWRITTEN)) {
		int err;
		/*
		 * for non AIO case, since the IO is already
		 * completed, we could do the conversion right here
		 */
		err = ext4_convert_unwritten_extents(NULL, inode,
						     offset, ret);
		if (err < 0)
			ret = err;
		ext4_clear_inode_state(inode, EXT4_STATE_DIO_UNWRITTEN);
	}

retake_lock:
	if (rw == WRITE)
		inode_dio_done(inode);
	/* take i_mutex locking again if we do a ovewrite dio */
	if (overwrite) {
		up_read(&EXT4_I(inode)->i_data_sem);
		mutex_lock(&inode->i_mutex);
	}

	return ret;
}

static ssize_t ext4_direct_IO(int rw, struct kiocb *iocb,
			      const struct iovec *iov, loff_t offset,
			      unsigned long nr_segs)
{
	struct file *file = iocb->ki_filp;
	struct inode *inode = file->f_mapping->host;
	ssize_t ret;

	/*
	 * If we are doing data journalling we don't support O_DIRECT
	 */
	if (ext4_should_journal_data(inode))
		return 0;

	/* Let buffer I/O handle the inline data case. */
	if (ext4_has_inline_data(inode))
		return 0;

	trace_ext4_direct_IO_enter(inode, offset, iov_length(iov, nr_segs), rw);
	if (ext4_test_inode_flag(inode, EXT4_INODE_EXTENTS))
		ret = ext4_ext_direct_IO(rw, iocb, iov, offset, nr_segs);
	else
		ret = ext4_ind_direct_IO(rw, iocb, iov, offset, nr_segs);
	trace_ext4_direct_IO_exit(inode, offset,
				iov_length(iov, nr_segs), rw, ret);
	return ret;
}

/*
 * Pages can be marked dirty completely asynchronously from ext4's journalling
 * activity.  By filemap_sync_pte(), try_to_unmap_one(), etc.  We cannot do
 * much here because ->set_page_dirty is called under VFS locks.  The page is
 * not necessarily locked.
 *
 * We cannot just dirty the page and leave attached buffers clean, because the
 * buffers' dirty state is "definitive".  We cannot just set the buffers dirty
 * or jbddirty because all the journalling code will explode.
 *
 * So what we do is to mark the page "pending dirty" and next time writepage
 * is called, propagate that into the buffers appropriately.
 */
static int ext4_journalled_set_page_dirty(struct page *page)
{
	SetPageChecked(page);
	return __set_page_dirty_nobuffers(page);
}

static const struct address_space_operations ext4_aops = {
	.readpage		= ext4_readpage,
	.readpages		= ext4_readpages,
	.writepage		= ext4_writepage,
	.writepages		= ext4_writepages,
	.write_begin		= ext4_write_begin,
	.write_end		= ext4_write_end,
	.bmap			= ext4_bmap,
	.invalidatepage		= ext4_invalidatepage,
	.releasepage		= ext4_releasepage,
	.direct_IO		= ext4_direct_IO,
	.migratepage		= buffer_migrate_page,
	.is_partially_uptodate  = block_is_partially_uptodate,
	.error_remove_page	= generic_error_remove_page,
};

static const struct address_space_operations ext4_journalled_aops = {
	.readpage		= ext4_readpage,
	.readpages		= ext4_readpages,
	.writepage		= ext4_writepage,
	.writepages		= ext4_writepages,
	.write_begin		= ext4_write_begin,
	.write_end		= ext4_journalled_write_end,
	.set_page_dirty		= ext4_journalled_set_page_dirty,
	.bmap			= ext4_bmap,
	.invalidatepage		= ext4_journalled_invalidatepage,
	.releasepage		= ext4_releasepage,
	.direct_IO		= ext4_direct_IO,
	.is_partially_uptodate  = block_is_partially_uptodate,
	.error_remove_page	= generic_error_remove_page,
};

static const struct address_space_operations ext4_da_aops = {
	.readpage		= ext4_readpage,
	.readpages		= ext4_readpages,
	.writepage		= ext4_writepage,
	.writepages		= ext4_writepages,
	.write_begin		= ext4_da_write_begin,
	.write_end		= ext4_da_write_end,
	.bmap			= ext4_bmap,
	.invalidatepage		= ext4_da_invalidatepage,
	.releasepage		= ext4_releasepage,
	.direct_IO		= ext4_direct_IO,
	.migratepage		= buffer_migrate_page,
	.is_partially_uptodate  = block_is_partially_uptodate,
	.error_remove_page	= generic_error_remove_page,
};

void ext4_set_aops(struct inode *inode)
{
	switch (ext4_inode_journal_mode(inode)) {
	case EXT4_INODE_ORDERED_DATA_MODE:
		ext4_set_inode_state(inode, EXT4_STATE_ORDERED_MODE);
		break;
	case EXT4_INODE_WRITEBACK_DATA_MODE:
		ext4_clear_inode_state(inode, EXT4_STATE_ORDERED_MODE);
		break;
	case EXT4_INODE_JOURNAL_DATA_MODE:
		inode->i_mapping->a_ops = &ext4_journalled_aops;
		return;
	default:
		BUG();
	}
	if (test_opt(inode->i_sb, DELALLOC))
		inode->i_mapping->a_ops = &ext4_da_aops;
	else
		inode->i_mapping->a_ops = &ext4_aops;
}

/*
 * ext4_block_truncate_page() zeroes out a mapping from file offset `from'
 * up to the end of the block which corresponds to `from'.
 * This required during truncate. We need to physically zero the tail end
 * of that block so it doesn't yield old data if the file is later grown.
 */
int ext4_block_truncate_page(handle_t *handle,
		struct address_space *mapping, loff_t from)
{
	unsigned offset = from & (PAGE_CACHE_SIZE-1);
	unsigned length;
	unsigned blocksize;
	struct inode *inode = mapping->host;

	blocksize = inode->i_sb->s_blocksize;
	length = blocksize - (offset & (blocksize - 1));

	return ext4_block_zero_page_range(handle, mapping, from, length);
}

/*
 * ext4_block_zero_page_range() zeros out a mapping of length 'length'
 * starting from file offset 'from'.  The range to be zero'd must
 * be contained with in one block.  If the specified range exceeds
 * the end of the block it will be shortened to end of the block
 * that cooresponds to 'from'
 */
int ext4_block_zero_page_range(handle_t *handle,
		struct address_space *mapping, loff_t from, loff_t length)
{
	ext4_fsblk_t index = from >> PAGE_CACHE_SHIFT;
	unsigned offset = from & (PAGE_CACHE_SIZE-1);
	unsigned blocksize, max, pos;
	ext4_lblk_t iblock;
	struct inode *inode = mapping->host;
	struct buffer_head *bh;
	struct page *page;
	int err = 0;

	page = find_or_create_page(mapping, from >> PAGE_CACHE_SHIFT,
				   mapping_gfp_mask(mapping) & ~__GFP_FS);
	if (!page)
		return -ENOMEM;

	blocksize = inode->i_sb->s_blocksize;
	max = blocksize - (offset & (blocksize - 1));

	/*
	 * correct length if it does not fall between
	 * 'from' and the end of the block
	 */
	if (length > max || length < 0)
		length = max;

	iblock = index << (PAGE_CACHE_SHIFT - inode->i_sb->s_blocksize_bits);

	if (!page_has_buffers(page))
		create_empty_buffers(page, blocksize, 0);

	/* Find the buffer that contains "offset" */
	bh = page_buffers(page);
	pos = blocksize;
	while (offset >= pos) {
		bh = bh->b_this_page;
		iblock++;
		pos += blocksize;
	}
	if (buffer_freed(bh)) {
		BUFFER_TRACE(bh, "freed: skip");
		goto unlock;
	}
	if (!buffer_mapped(bh)) {
		BUFFER_TRACE(bh, "unmapped");
		ext4_get_block(inode, iblock, bh, 0);
		/* unmapped? It's a hole - nothing to do */
		if (!buffer_mapped(bh)) {
			BUFFER_TRACE(bh, "still unmapped");
			goto unlock;
		}
	}

	/* Ok, it's mapped. Make sure it's up-to-date */
	if (PageUptodate(page))
		set_buffer_uptodate(bh);

	if (!buffer_uptodate(bh)) {
		err = -EIO;
		ll_rw_block(READ, 1, &bh);
		wait_on_buffer(bh);
		/* Uhhuh. Read error. Complain and punt. */
		if (!buffer_uptodate(bh))
			goto unlock;
	}
	if (ext4_should_journal_data(inode)) {
		BUFFER_TRACE(bh, "get write access");
		err = ext4_journal_get_write_access(handle, bh);
		if (err)
			goto unlock;
	}
	zero_user(page, offset, length);
	BUFFER_TRACE(bh, "zeroed end of block");

	if (ext4_should_journal_data(inode)) {
		err = ext4_handle_dirty_metadata(handle, inode, bh);
	} else {
		err = 0;
		mark_buffer_dirty(bh);
		if (ext4_test_inode_state(inode, EXT4_STATE_ORDERED_MODE))
			err = ext4_jbd2_file_inode(handle, inode);
	}

unlock:
	unlock_page(page);
	page_cache_release(page);
	return err;
}

int ext4_zero_partial_blocks(handle_t *handle, struct inode *inode,
			     loff_t lstart, loff_t length)
{
	struct super_block *sb = inode->i_sb;
	struct address_space *mapping = inode->i_mapping;
	unsigned partial_start, partial_end;
	ext4_fsblk_t start, end;
	loff_t byte_end = (lstart + length - 1);
	int err = 0;

	partial_start = lstart & (sb->s_blocksize - 1);
	partial_end = byte_end & (sb->s_blocksize - 1);

	start = lstart >> sb->s_blocksize_bits;
	end = byte_end >> sb->s_blocksize_bits;

	/* Handle partial zero within the single block */
	if (start == end &&
	    (partial_start || (partial_end != sb->s_blocksize - 1))) {
		err = ext4_block_zero_page_range(handle, mapping,
						 lstart, length);
		return err;
	}
	/* Handle partial zero out on the start of the range */
	if (partial_start) {
		err = ext4_block_zero_page_range(handle, mapping,
						 lstart, sb->s_blocksize);
		if (err)
			return err;
	}
	/* Handle partial zero out on the end of the range */
	if (partial_end != sb->s_blocksize - 1)
		err = ext4_block_zero_page_range(handle, mapping,
						 byte_end - partial_end,
						 partial_end + 1);
	return err;
}

int ext4_can_truncate(struct inode *inode)
{
	if (S_ISREG(inode->i_mode))
		return 1;
	if (S_ISDIR(inode->i_mode))
		return 1;
	if (S_ISLNK(inode->i_mode))
		return !ext4_inode_is_fast_symlink(inode);
	return 0;
}

/*
 * ext4_punch_hole: punches a hole in a file by releaseing the blocks
 * associated with the given offset and length
 *
 * @inode:  File inode
 * @offset: The offset where the hole will begin
 * @len:    The length of the hole
 *
 * Returns: 0 on success or negative on failure
 */

int ext4_punch_hole(struct inode *inode, loff_t offset, loff_t length)
{
	struct super_block *sb = inode->i_sb;
	ext4_lblk_t first_block, stop_block;
	struct address_space *mapping = inode->i_mapping;
	loff_t first_block_offset, last_block_offset;
	handle_t *handle;
	unsigned int credits;
	int ret = 0;

	if (!S_ISREG(inode->i_mode))
		return -EOPNOTSUPP;

	if (EXT4_SB(sb)->s_cluster_ratio > 1) {
		/* TODO: Add support for bigalloc file systems */
		return -EOPNOTSUPP;
	}

	trace_ext4_punch_hole(inode, offset, length);

	/*
	 * Write out all dirty pages to avoid race conditions
	 * Then release them.
	 */
	if (mapping->nrpages && mapping_tagged(mapping, PAGECACHE_TAG_DIRTY)) {
		ret = filemap_write_and_wait_range(mapping, offset,
						   offset + length - 1);
		if (ret)
			return ret;
	}

	mutex_lock(&inode->i_mutex);
	/* It's not possible punch hole on append only file */
	if (IS_APPEND(inode) || IS_IMMUTABLE(inode)) {
		ret = -EPERM;
		goto out_mutex;
	}
	if (IS_SWAPFILE(inode)) {
		ret = -ETXTBSY;
		goto out_mutex;
	}

	/* No need to punch hole beyond i_size */
	if (offset >= inode->i_size)
		goto out_mutex;

	/*
	 * If the hole extends beyond i_size, set the hole
	 * to end after the page that contains i_size
	 */
	if (offset + length > inode->i_size) {
		length = inode->i_size +
		   PAGE_CACHE_SIZE - (inode->i_size & (PAGE_CACHE_SIZE - 1)) -
		   offset;
	}

	first_block_offset = round_up(offset, sb->s_blocksize);
	last_block_offset = round_down((offset + length), sb->s_blocksize) - 1;

	/* Now release the pages and zero block aligned part of pages*/
	if (last_block_offset > first_block_offset)
		truncate_pagecache_range(inode, first_block_offset,
					 last_block_offset);

	/* Wait all existing dio workers, newcomers will block on i_mutex */
	ext4_inode_block_unlocked_dio(inode);
	inode_dio_wait(inode);

	if (ext4_test_inode_flag(inode, EXT4_INODE_EXTENTS))
		credits = ext4_writepage_trans_blocks(inode);
	else
		credits = ext4_blocks_for_truncate(inode);
	handle = ext4_journal_start(inode, EXT4_HT_TRUNCATE, credits);
	if (IS_ERR(handle)) {
		ret = PTR_ERR(handle);
		ext4_std_error(sb, ret);
		goto out_dio;
	}

	ret = ext4_zero_partial_blocks(handle, inode, offset,
				       length);
	if (ret)
		goto out_stop;

	first_block = (offset + sb->s_blocksize - 1) >>
		EXT4_BLOCK_SIZE_BITS(sb);
	stop_block = (offset + length) >> EXT4_BLOCK_SIZE_BITS(sb);

	/* If there are no blocks to remove, return now */
	if (first_block >= stop_block)
		goto out_stop;

	down_write(&EXT4_I(inode)->i_data_sem);
	ext4_discard_preallocations(inode);

	ret = ext4_es_remove_extent(inode, first_block,
				    stop_block - first_block);
	if (ret) {
		up_write(&EXT4_I(inode)->i_data_sem);
		goto out_stop;
	}

	if (ext4_test_inode_flag(inode, EXT4_INODE_EXTENTS))
		ret = ext4_ext_remove_space(inode, first_block,
					    stop_block - 1);
	else
		ret = ext4_free_hole_blocks(handle, inode, first_block,
					    stop_block);

	ext4_discard_preallocations(inode);
	up_write(&EXT4_I(inode)->i_data_sem);
	if (IS_SYNC(inode))
		ext4_handle_sync(handle);
	inode->i_mtime = inode->i_ctime = ext4_current_time(inode);
	ext4_mark_inode_dirty(handle, inode);
out_stop:
	ext4_journal_stop(handle);
out_dio:
	ext4_inode_resume_unlocked_dio(inode);
out_mutex:
	mutex_unlock(&inode->i_mutex);
	return ret;
}

/*
 * ext4_truncate()
 *
 * We block out ext4_get_block() block instantiations across the entire
 * transaction, and VFS/VM ensures that ext4_truncate() cannot run
 * simultaneously on behalf of the same inode.
 *
 * As we work through the truncate and commit bits of it to the journal there
 * is one core, guiding principle: the file's tree must always be consistent on
 * disk.  We must be able to restart the truncate after a crash.
 *
 * The file's tree may be transiently inconsistent in memory (although it
 * probably isn't), but whenever we close off and commit a journal transaction,
 * the contents of (the filesystem + the journal) must be consistent and
 * restartable.  It's pretty simple, really: bottom up, right to left (although
 * left-to-right works OK too).
 *
 * Note that at recovery time, journal replay occurs *before* the restart of
 * truncate against the orphan inode list.
 *
 * The committed inode has the new, desired i_size (which is the same as
 * i_disksize in this case).  After a crash, ext4_orphan_cleanup() will see
 * that this inode's truncate did not complete and it will again call
 * ext4_truncate() to have another go.  So there will be instantiated blocks
 * to the right of the truncation point in a crashed ext4 filesystem.  But
 * that's fine - as long as they are linked from the inode, the post-crash
 * ext4_truncate() run will find them and release them.
 */
void ext4_truncate(struct inode *inode)
{
	struct ext4_inode_info *ei = EXT4_I(inode);
	unsigned int credits;
	handle_t *handle;
	struct address_space *mapping = inode->i_mapping;

	/*
	 * There is a possibility that we're either freeing the inode
	 * or it completely new indode. In those cases we might not
	 * have i_mutex locked because it's not necessary.
	 */
	if (!(inode->i_state & (I_NEW|I_FREEING)))
		WARN_ON(!mutex_is_locked(&inode->i_mutex));
	trace_ext4_truncate_enter(inode);

	if (!ext4_can_truncate(inode))
		return;

	ext4_clear_inode_flag(inode, EXT4_INODE_EOFBLOCKS);

	if (inode->i_size == 0 && !test_opt(inode->i_sb, NO_AUTO_DA_ALLOC))
		ext4_set_inode_state(inode, EXT4_STATE_DA_ALLOC_CLOSE);

	if (ext4_has_inline_data(inode)) {
		int has_inline = 1;

		ext4_inline_data_truncate(inode, &has_inline);
		if (has_inline)
			return;
	}

	if (ext4_test_inode_flag(inode, EXT4_INODE_EXTENTS))
		credits = ext4_writepage_trans_blocks(inode);
	else
		credits = ext4_blocks_for_truncate(inode);

	handle = ext4_journal_start(inode, EXT4_HT_TRUNCATE, credits);
	if (IS_ERR(handle)) {
		ext4_std_error(inode->i_sb, PTR_ERR(handle));
		return;
	}

	if (inode->i_size & (inode->i_sb->s_blocksize - 1))
		ext4_block_truncate_page(handle, mapping, inode->i_size);

	/*
	 * We add the inode to the orphan list, so that if this
	 * truncate spans multiple transactions, and we crash, we will
	 * resume the truncate when the filesystem recovers.  It also
	 * marks the inode dirty, to catch the new size.
	 *
	 * Implication: the file must always be in a sane, consistent
	 * truncatable state while each transaction commits.
	 */
	if (ext4_orphan_add(handle, inode))
		goto out_stop;

	down_write(&EXT4_I(inode)->i_data_sem);

	ext4_discard_preallocations(inode);

	if (ext4_test_inode_flag(inode, EXT4_INODE_EXTENTS))
		ext4_ext_truncate(handle, inode);
	else
		ext4_ind_truncate(handle, inode);

	up_write(&ei->i_data_sem);

	if (IS_SYNC(inode))
		ext4_handle_sync(handle);

out_stop:
	/*
	 * If this was a simple ftruncate() and the file will remain alive,
	 * then we need to clear up the orphan record which we created above.
	 * However, if this was a real unlink then we were called by
	 * ext4_delete_inode(), and we allow that function to clean up the
	 * orphan info for us.
	 */
	if (inode->i_nlink)
		ext4_orphan_del(handle, inode);

	inode->i_mtime = inode->i_ctime = ext4_current_time(inode);
	ext4_mark_inode_dirty(handle, inode);
	ext4_journal_stop(handle);

	trace_ext4_truncate_exit(inode);
}

/*
 * ext4_get_inode_loc returns with an extra refcount against the inode's
 * underlying buffer_head on success. If 'in_mem' is true, we have all
 * data in memory that is needed to recreate the on-disk version of this
 * inode.
 */
static int __ext4_get_inode_loc(struct inode *inode,
				struct ext4_iloc *iloc, int in_mem)
{
	struct ext4_group_desc	*gdp;
	struct buffer_head	*bh;
	struct super_block	*sb = inode->i_sb;
	ext4_fsblk_t		block;
	int			inodes_per_block, inode_offset;

	iloc->bh = NULL;
	if (!ext4_valid_inum(sb, inode->i_ino))
		return -EIO;

	iloc->block_group = (inode->i_ino - 1) / EXT4_INODES_PER_GROUP(sb);
	gdp = ext4_get_group_desc(sb, iloc->block_group, NULL);
	if (!gdp)
		return -EIO;

	/*
	 * Figure out the offset within the block group inode table
	 */
	inodes_per_block = EXT4_SB(sb)->s_inodes_per_block;
	inode_offset = ((inode->i_ino - 1) %
			EXT4_INODES_PER_GROUP(sb));
	block = ext4_inode_table(sb, gdp) + (inode_offset / inodes_per_block);
	iloc->offset = (inode_offset % inodes_per_block) * EXT4_INODE_SIZE(sb);

	bh = sb_getblk(sb, block);
	if (unlikely(!bh))
		return -ENOMEM;
	if (!buffer_uptodate(bh)) {
		lock_buffer(bh);

		/*
		 * If the buffer has the write error flag, we have failed
		 * to write out another inode in the same block.  In this
		 * case, we don't have to read the block because we may
		 * read the old inode data successfully.
		 */
		if (buffer_write_io_error(bh) && !buffer_uptodate(bh))
			set_buffer_uptodate(bh);

		if (buffer_uptodate(bh)) {
			/* someone brought it uptodate while we waited */
			unlock_buffer(bh);
			goto has_buffer;
		}

		/*
		 * If we have all information of the inode in memory and this
		 * is the only valid inode in the block, we need not read the
		 * block.
		 */
		if (in_mem) {
			struct buffer_head *bitmap_bh;
			int i, start;

			start = inode_offset & ~(inodes_per_block - 1);

			/* Is the inode bitmap in cache? */
			bitmap_bh = sb_getblk(sb, ext4_inode_bitmap(sb, gdp));
			if (unlikely(!bitmap_bh))
				goto make_io;

			/*
			 * If the inode bitmap isn't in cache then the
			 * optimisation may end up performing two reads instead
			 * of one, so skip it.
			 */
			if (!buffer_uptodate(bitmap_bh)) {
				brelse(bitmap_bh);
				goto make_io;
			}
			for (i = start; i < start + inodes_per_block; i++) {
				if (i == inode_offset)
					continue;
				if (ext4_test_bit(i, bitmap_bh->b_data))
					break;
			}
			brelse(bitmap_bh);
			if (i == start + inodes_per_block) {
				/* all other inodes are free, so skip I/O */
				memset(bh->b_data, 0, bh->b_size);
				set_buffer_uptodate(bh);
				unlock_buffer(bh);
				goto has_buffer;
			}
		}

make_io:
		/*
		 * If we need to do any I/O, try to pre-readahead extra
		 * blocks from the inode table.
		 */
		if (EXT4_SB(sb)->s_inode_readahead_blks) {
			ext4_fsblk_t b, end, table;
			unsigned num;
			__u32 ra_blks = EXT4_SB(sb)->s_inode_readahead_blks;

			table = ext4_inode_table(sb, gdp);
			/* s_inode_readahead_blks is always a power of 2 */
			b = block & ~((ext4_fsblk_t) ra_blks - 1);
			if (table > b)
				b = table;
			end = b + ra_blks;
			num = EXT4_INODES_PER_GROUP(sb);
			if (ext4_has_group_desc_csum(sb))
				num -= ext4_itable_unused_count(sb, gdp);
			table += num / inodes_per_block;
			if (end > table)
				end = table;
			while (b <= end)
				sb_breadahead(sb, b++);
		}

		/*
		 * There are other valid inodes in the buffer, this inode
		 * has in-inode xattrs, or we don't have this inode in memory.
		 * Read the block from disk.
		 */
		trace_ext4_load_inode(inode);
		get_bh(bh);
		bh->b_end_io = end_buffer_read_sync;
		submit_bh(READ | REQ_META | REQ_PRIO, bh);
		wait_on_buffer(bh);
		if (!buffer_uptodate(bh)) {
			EXT4_ERROR_INODE_BLOCK(inode, block,
					       "unable to read itable block");
			brelse(bh);
			return -EIO;
		}
	}
has_buffer:
	iloc->bh = bh;
	return 0;
}

int ext4_get_inode_loc(struct inode *inode, struct ext4_iloc *iloc)
{
	/* We have all inode data except xattrs in memory here. */
	return __ext4_get_inode_loc(inode, iloc,
		!ext4_test_inode_state(inode, EXT4_STATE_XATTR));
}

void ext4_set_inode_flags(struct inode *inode)
{
	unsigned int flags = EXT4_I(inode)->i_flags;

	inode->i_flags &= ~(S_SYNC|S_APPEND|S_IMMUTABLE|S_NOATIME|S_DIRSYNC);
	if (flags & EXT4_SYNC_FL)
		inode->i_flags |= S_SYNC;
	if (flags & EXT4_APPEND_FL)
		inode->i_flags |= S_APPEND;
	if (flags & EXT4_IMMUTABLE_FL)
		inode->i_flags |= S_IMMUTABLE;
	if (flags & EXT4_NOATIME_FL)
		inode->i_flags |= S_NOATIME;
	if (flags & EXT4_DIRSYNC_FL)
		inode->i_flags |= S_DIRSYNC;
}

/* Propagate flags from i_flags to EXT4_I(inode)->i_flags */
void ext4_get_inode_flags(struct ext4_inode_info *ei)
{
	unsigned int vfs_fl;
	unsigned long old_fl, new_fl;

	do {
		vfs_fl = ei->vfs_inode.i_flags;
		old_fl = ei->i_flags;
		new_fl = old_fl & ~(EXT4_SYNC_FL|EXT4_APPEND_FL|
				EXT4_IMMUTABLE_FL|EXT4_NOATIME_FL|
				EXT4_DIRSYNC_FL);
		if (vfs_fl & S_SYNC)
			new_fl |= EXT4_SYNC_FL;
		if (vfs_fl & S_APPEND)
			new_fl |= EXT4_APPEND_FL;
		if (vfs_fl & S_IMMUTABLE)
			new_fl |= EXT4_IMMUTABLE_FL;
		if (vfs_fl & S_NOATIME)
			new_fl |= EXT4_NOATIME_FL;
		if (vfs_fl & S_DIRSYNC)
			new_fl |= EXT4_DIRSYNC_FL;
	} while (cmpxchg(&ei->i_flags, old_fl, new_fl) != old_fl);
}

static blkcnt_t ext4_inode_blocks(struct ext4_inode *raw_inode,
				  struct ext4_inode_info *ei)
{
	blkcnt_t i_blocks ;
	struct inode *inode = &(ei->vfs_inode);
	struct super_block *sb = inode->i_sb;

	if (EXT4_HAS_RO_COMPAT_FEATURE(sb,
				EXT4_FEATURE_RO_COMPAT_HUGE_FILE)) {
		/* we are using combined 48 bit field */
		i_blocks = ((u64)le16_to_cpu(raw_inode->i_blocks_high)) << 32 |
					le32_to_cpu(raw_inode->i_blocks_lo);
		if (ext4_test_inode_flag(inode, EXT4_INODE_HUGE_FILE)) {
			/* i_blocks represent file system block size */
			return i_blocks  << (inode->i_blkbits - 9);
		} else {
			return i_blocks;
		}
	} else {
		return le32_to_cpu(raw_inode->i_blocks_lo);
	}
}

static inline void ext4_iget_extra_inode(struct inode *inode,
					 struct ext4_inode *raw_inode,
					 struct ext4_inode_info *ei)
{
	__le32 *magic = (void *)raw_inode +
			EXT4_GOOD_OLD_INODE_SIZE + ei->i_extra_isize;
	if (*magic == cpu_to_le32(EXT4_XATTR_MAGIC)) {
		ext4_set_inode_state(inode, EXT4_STATE_XATTR);
		ext4_find_inline_data_nolock(inode);
	} else
		EXT4_I(inode)->i_inline_off = 0;
}

struct inode *ext4_iget(struct super_block *sb, unsigned long ino)
{
	struct ext4_iloc iloc;
	struct ext4_inode *raw_inode;
	struct ext4_inode_info *ei;
	struct inode *inode;
	journal_t *journal = EXT4_SB(sb)->s_journal;
	long ret;
	int block;
	uid_t i_uid;
	gid_t i_gid;

	inode = iget_locked(sb, ino);
	if (!inode)
		return ERR_PTR(-ENOMEM);
	if (!(inode->i_state & I_NEW))
		return inode;

	ei = EXT4_I(inode);
	iloc.bh = NULL;

	ret = __ext4_get_inode_loc(inode, &iloc, 0);
	if (ret < 0)
		goto bad_inode;
	raw_inode = ext4_raw_inode(&iloc);

	if (EXT4_INODE_SIZE(inode->i_sb) > EXT4_GOOD_OLD_INODE_SIZE) {
		ei->i_extra_isize = le16_to_cpu(raw_inode->i_extra_isize);
		if (EXT4_GOOD_OLD_INODE_SIZE + ei->i_extra_isize >
		    EXT4_INODE_SIZE(inode->i_sb)) {
			EXT4_ERROR_INODE(inode, "bad extra_isize (%u != %u)",
				EXT4_GOOD_OLD_INODE_SIZE + ei->i_extra_isize,
				EXT4_INODE_SIZE(inode->i_sb));
			ret = -EIO;
			goto bad_inode;
		}
	} else
		ei->i_extra_isize = 0;

	/* Precompute checksum seed for inode metadata */
	if (EXT4_HAS_RO_COMPAT_FEATURE(sb,
			EXT4_FEATURE_RO_COMPAT_METADATA_CSUM)) {
		struct ext4_sb_info *sbi = EXT4_SB(inode->i_sb);
		__u32 csum;
		__le32 inum = cpu_to_le32(inode->i_ino);
		__le32 gen = raw_inode->i_generation;
		csum = ext4_chksum(sbi, sbi->s_csum_seed, (__u8 *)&inum,
				   sizeof(inum));
		ei->i_csum_seed = ext4_chksum(sbi, csum, (__u8 *)&gen,
					      sizeof(gen));
	}

	if (!ext4_inode_csum_verify(inode, raw_inode, ei)) {
		EXT4_ERROR_INODE(inode, "checksum invalid");
		ret = -EIO;
		goto bad_inode;
	}

	inode->i_mode = le16_to_cpu(raw_inode->i_mode);
	i_uid = (uid_t)le16_to_cpu(raw_inode->i_uid_low);
	i_gid = (gid_t)le16_to_cpu(raw_inode->i_gid_low);
	if (!(test_opt(inode->i_sb, NO_UID32))) {
		i_uid |= le16_to_cpu(raw_inode->i_uid_high) << 16;
		i_gid |= le16_to_cpu(raw_inode->i_gid_high) << 16;
	}
	i_uid_write(inode, i_uid);
	i_gid_write(inode, i_gid);
	set_nlink(inode, le16_to_cpu(raw_inode->i_links_count));

	ext4_clear_state_flags(ei);	/* Only relevant on 32-bit archs */
	ei->i_inline_off = 0;
	ei->i_dir_start_lookup = 0;
	ei->i_dtime = le32_to_cpu(raw_inode->i_dtime);
	/* We now have enough fields to check if the inode was active or not.
	 * This is needed because nfsd might try to access dead inodes
	 * the test is that same one that e2fsck uses
	 * NeilBrown 1999oct15
	 */
	if (inode->i_nlink == 0) {
		if ((inode->i_mode == 0 ||
		     !(EXT4_SB(inode->i_sb)->s_mount_state & EXT4_ORPHAN_FS)) &&
		    ino != EXT4_BOOT_LOADER_INO) {
			/* this inode is deleted */
			ret = -ESTALE;
			goto bad_inode;
		}
		/* The only unlinked inodes we let through here have
		 * valid i_mode and are being read by the orphan
		 * recovery code: that's fine, we're about to complete
		 * the process of deleting those.
		 * OR it is the EXT4_BOOT_LOADER_INO which is
		 * not initialized on a new filesystem. */
	}
	ei->i_flags = le32_to_cpu(raw_inode->i_flags);
	inode->i_blocks = ext4_inode_blocks(raw_inode, ei);
	ei->i_file_acl = le32_to_cpu(raw_inode->i_file_acl_lo);
	if (EXT4_HAS_INCOMPAT_FEATURE(sb, EXT4_FEATURE_INCOMPAT_64BIT))
		ei->i_file_acl |=
			((__u64)le16_to_cpu(raw_inode->i_file_acl_high)) << 32;
	inode->i_size = ext4_isize(raw_inode);
	ei->i_disksize = inode->i_size;
#ifdef CONFIG_QUOTA
	ei->i_reserved_quota = 0;
#endif
	inode->i_generation = le32_to_cpu(raw_inode->i_generation);
	ei->i_block_group = iloc.block_group;
	ei->i_last_alloc_group = ~0;
	/*
	 * NOTE! The in-memory inode i_data array is in little-endian order
	 * even on big-endian machines: we do NOT byteswap the block numbers!
	 */
	for (block = 0; block < EXT4_N_BLOCKS; block++)
		ei->i_data[block] = raw_inode->i_block[block];
	INIT_LIST_HEAD(&ei->i_orphan);

	/*
	 * Set transaction id's of transactions that have to be committed
	 * to finish f[data]sync. We set them to currently running transaction
	 * as we cannot be sure that the inode or some of its metadata isn't
	 * part of the transaction - the inode could have been reclaimed and
	 * now it is reread from disk.
	 */
	if (journal) {
		transaction_t *transaction;
		tid_t tid;

		read_lock(&journal->j_state_lock);
		if (journal->j_running_transaction)
			transaction = journal->j_running_transaction;
		else
			transaction = journal->j_committing_transaction;
		if (transaction)
			tid = transaction->t_tid;
		else
			tid = journal->j_commit_sequence;
		read_unlock(&journal->j_state_lock);
		ei->i_sync_tid = tid;
		ei->i_datasync_tid = tid;
	}

	if (EXT4_INODE_SIZE(inode->i_sb) > EXT4_GOOD_OLD_INODE_SIZE) {
		if (ei->i_extra_isize == 0) {
			/* The extra space is currently unused. Use it. */
			ei->i_extra_isize = sizeof(struct ext4_inode) -
					    EXT4_GOOD_OLD_INODE_SIZE;
		} else {
			ext4_iget_extra_inode(inode, raw_inode, ei);
		}
	}

	EXT4_INODE_GET_XTIME(i_ctime, inode, raw_inode);
	EXT4_INODE_GET_XTIME(i_mtime, inode, raw_inode);
	EXT4_INODE_GET_XTIME(i_atime, inode, raw_inode);
	EXT4_EINODE_GET_XTIME(i_crtime, ei, raw_inode);

	inode->i_version = le32_to_cpu(raw_inode->i_disk_version);
	if (EXT4_INODE_SIZE(inode->i_sb) > EXT4_GOOD_OLD_INODE_SIZE) {
		if (EXT4_FITS_IN_INODE(raw_inode, ei, i_version_hi))
			inode->i_version |=
			(__u64)(le32_to_cpu(raw_inode->i_version_hi)) << 32;
	}

	ret = 0;
	if (ei->i_file_acl &&
	    !ext4_data_block_valid(EXT4_SB(sb), ei->i_file_acl, 1)) {
		EXT4_ERROR_INODE(inode, "bad extended attribute block %llu",
				 ei->i_file_acl);
		ret = -EIO;
		goto bad_inode;
	} else if (!ext4_has_inline_data(inode)) {
		if (ext4_test_inode_flag(inode, EXT4_INODE_EXTENTS)) {
			if ((S_ISREG(inode->i_mode) || S_ISDIR(inode->i_mode) ||
			    (S_ISLNK(inode->i_mode) &&
			     !ext4_inode_is_fast_symlink(inode))))
				/* Validate extent which is part of inode */
				ret = ext4_ext_check_inode(inode);
		} else if (S_ISREG(inode->i_mode) || S_ISDIR(inode->i_mode) ||
			   (S_ISLNK(inode->i_mode) &&
			    !ext4_inode_is_fast_symlink(inode))) {
			/* Validate block references which are part of inode */
			ret = ext4_ind_check_inode(inode);
		}
	}
	if (ret)
		goto bad_inode;

	if (S_ISREG(inode->i_mode)) {
		inode->i_op = &ext4_file_inode_operations;
		inode->i_fop = &ext4_file_operations;
		ext4_set_aops(inode);
	} else if (S_ISDIR(inode->i_mode)) {
		inode->i_op = &ext4_dir_inode_operations;
		inode->i_fop = &ext4_dir_operations;
	} else if (S_ISLNK(inode->i_mode)) {
		if (ext4_inode_is_fast_symlink(inode)) {
			inode->i_op = &ext4_fast_symlink_inode_operations;
			nd_terminate_link(ei->i_data, inode->i_size,
				sizeof(ei->i_data) - 1);
		} else {
			inode->i_op = &ext4_symlink_inode_operations;
			ext4_set_aops(inode);
		}
	} else if (S_ISCHR(inode->i_mode) || S_ISBLK(inode->i_mode) ||
	      S_ISFIFO(inode->i_mode) || S_ISSOCK(inode->i_mode)) {
		inode->i_op = &ext4_special_inode_operations;
		if (raw_inode->i_block[0])
			init_special_inode(inode, inode->i_mode,
			   old_decode_dev(le32_to_cpu(raw_inode->i_block[0])));
		else
			init_special_inode(inode, inode->i_mode,
			   new_decode_dev(le32_to_cpu(raw_inode->i_block[1])));
	} else if (ino == EXT4_BOOT_LOADER_INO) {
		make_bad_inode(inode);
	} else {
		ret = -EIO;
		EXT4_ERROR_INODE(inode, "bogus i_mode (%o)", inode->i_mode);
		goto bad_inode;
	}
	brelse(iloc.bh);
	ext4_set_inode_flags(inode);
	unlock_new_inode(inode);
	return inode;

bad_inode:
	brelse(iloc.bh);
	iget_failed(inode);
	return ERR_PTR(ret);
}

static int ext4_inode_blocks_set(handle_t *handle,
				struct ext4_inode *raw_inode,
				struct ext4_inode_info *ei)
{
	struct inode *inode = &(ei->vfs_inode);
	u64 i_blocks = inode->i_blocks;
	struct super_block *sb = inode->i_sb;

	if (i_blocks <= ~0U) {
		/*
		 * i_blocks can be represented in a 32 bit variable
		 * as multiple of 512 bytes
		 */
		raw_inode->i_blocks_lo   = cpu_to_le32(i_blocks);
		raw_inode->i_blocks_high = 0;
		ext4_clear_inode_flag(inode, EXT4_INODE_HUGE_FILE);
		return 0;
	}
	if (!EXT4_HAS_RO_COMPAT_FEATURE(sb, EXT4_FEATURE_RO_COMPAT_HUGE_FILE))
		return -EFBIG;

	if (i_blocks <= 0xffffffffffffULL) {
		/*
		 * i_blocks can be represented in a 48 bit variable
		 * as multiple of 512 bytes
		 */
		raw_inode->i_blocks_lo   = cpu_to_le32(i_blocks);
		raw_inode->i_blocks_high = cpu_to_le16(i_blocks >> 32);
		ext4_clear_inode_flag(inode, EXT4_INODE_HUGE_FILE);
	} else {
		ext4_set_inode_flag(inode, EXT4_INODE_HUGE_FILE);
		/* i_block is stored in file system block size */
		i_blocks = i_blocks >> (inode->i_blkbits - 9);
		raw_inode->i_blocks_lo   = cpu_to_le32(i_blocks);
		raw_inode->i_blocks_high = cpu_to_le16(i_blocks >> 32);
	}
	return 0;
}

/*
 * Post the struct inode info into an on-disk inode location in the
 * buffer-cache.  This gobbles the caller's reference to the
 * buffer_head in the inode location struct.
 *
 * The caller must have write access to iloc->bh.
 */
static int ext4_do_update_inode(handle_t *handle,
				struct inode *inode,
				struct ext4_iloc *iloc)
{
	struct ext4_inode *raw_inode = ext4_raw_inode(iloc);
	struct ext4_inode_info *ei = EXT4_I(inode);
	struct buffer_head *bh = iloc->bh;
	int err = 0, rc, block;
	int need_datasync = 0;
	uid_t i_uid;
	gid_t i_gid;

	/* For fields not not tracking in the in-memory inode,
	 * initialise them to zero for new inodes. */
	if (ext4_test_inode_state(inode, EXT4_STATE_NEW))
		memset(raw_inode, 0, EXT4_SB(inode->i_sb)->s_inode_size);

	ext4_get_inode_flags(ei);
	raw_inode->i_mode = cpu_to_le16(inode->i_mode);
	i_uid = i_uid_read(inode);
	i_gid = i_gid_read(inode);
	if (!(test_opt(inode->i_sb, NO_UID32))) {
		raw_inode->i_uid_low = cpu_to_le16(low_16_bits(i_uid));
		raw_inode->i_gid_low = cpu_to_le16(low_16_bits(i_gid));
/*
 * Fix up interoperability with old kernels. Otherwise, old inodes get
 * re-used with the upper 16 bits of the uid/gid intact
 */
		if (!ei->i_dtime) {
			raw_inode->i_uid_high =
				cpu_to_le16(high_16_bits(i_uid));
			raw_inode->i_gid_high =
				cpu_to_le16(high_16_bits(i_gid));
		} else {
			raw_inode->i_uid_high = 0;
			raw_inode->i_gid_high = 0;
		}
	} else {
		raw_inode->i_uid_low = cpu_to_le16(fs_high2lowuid(i_uid));
		raw_inode->i_gid_low = cpu_to_le16(fs_high2lowgid(i_gid));
		raw_inode->i_uid_high = 0;
		raw_inode->i_gid_high = 0;
	}
	raw_inode->i_links_count = cpu_to_le16(inode->i_nlink);

	EXT4_INODE_SET_XTIME(i_ctime, inode, raw_inode);
	EXT4_INODE_SET_XTIME(i_mtime, inode, raw_inode);
	EXT4_INODE_SET_XTIME(i_atime, inode, raw_inode);
	EXT4_EINODE_SET_XTIME(i_crtime, ei, raw_inode);

	if (ext4_inode_blocks_set(handle, raw_inode, ei))
		goto out_brelse;
	raw_inode->i_dtime = cpu_to_le32(ei->i_dtime);
	raw_inode->i_flags = cpu_to_le32(ei->i_flags & 0xFFFFFFFF);
	if (EXT4_SB(inode->i_sb)->s_es->s_creator_os !=
	    cpu_to_le32(EXT4_OS_HURD))
		raw_inode->i_file_acl_high =
			cpu_to_le16(ei->i_file_acl >> 32);
	raw_inode->i_file_acl_lo = cpu_to_le32(ei->i_file_acl);
	if (ei->i_disksize != ext4_isize(raw_inode)) {
		ext4_isize_set(raw_inode, ei->i_disksize);
		need_datasync = 1;
	}
	if (ei->i_disksize > 0x7fffffffULL) {
		struct super_block *sb = inode->i_sb;
		if (!EXT4_HAS_RO_COMPAT_FEATURE(sb,
				EXT4_FEATURE_RO_COMPAT_LARGE_FILE) ||
				EXT4_SB(sb)->s_es->s_rev_level ==
				cpu_to_le32(EXT4_GOOD_OLD_REV)) {
			/* If this is the first large file
			 * created, add a flag to the superblock.
			 */
			err = ext4_journal_get_write_access(handle,
					EXT4_SB(sb)->s_sbh);
			if (err)
				goto out_brelse;
			ext4_update_dynamic_rev(sb);
			EXT4_SET_RO_COMPAT_FEATURE(sb,
					EXT4_FEATURE_RO_COMPAT_LARGE_FILE);
			ext4_handle_sync(handle);
			err = ext4_handle_dirty_super(handle, sb);
		}
	}
	raw_inode->i_generation = cpu_to_le32(inode->i_generation);
	if (S_ISCHR(inode->i_mode) || S_ISBLK(inode->i_mode)) {
		if (old_valid_dev(inode->i_rdev)) {
			raw_inode->i_block[0] =
				cpu_to_le32(old_encode_dev(inode->i_rdev));
			raw_inode->i_block[1] = 0;
		} else {
			raw_inode->i_block[0] = 0;
			raw_inode->i_block[1] =
				cpu_to_le32(new_encode_dev(inode->i_rdev));
			raw_inode->i_block[2] = 0;
		}
	} else if (!ext4_has_inline_data(inode)) {
		for (block = 0; block < EXT4_N_BLOCKS; block++)
			raw_inode->i_block[block] = ei->i_data[block];
	}

	raw_inode->i_disk_version = cpu_to_le32(inode->i_version);
	if (ei->i_extra_isize) {
		if (EXT4_FITS_IN_INODE(raw_inode, ei, i_version_hi))
			raw_inode->i_version_hi =
			cpu_to_le32(inode->i_version >> 32);
		raw_inode->i_extra_isize = cpu_to_le16(ei->i_extra_isize);
	}

	ext4_inode_csum_set(inode, raw_inode, ei);

	BUFFER_TRACE(bh, "call ext4_handle_dirty_metadata");
	rc = ext4_handle_dirty_metadata(handle, NULL, bh);
	if (!err)
		err = rc;
	ext4_clear_inode_state(inode, EXT4_STATE_NEW);

	ext4_update_inode_fsync_trans(handle, inode, need_datasync);
out_brelse:
	brelse(bh);
	ext4_std_error(inode->i_sb, err);
	return err;
}

/*
 * ext4_write_inode()
 *
 * We are called from a few places:
 *
 * - Within generic_file_write() for O_SYNC files.
 *   Here, there will be no transaction running. We wait for any running
 *   transaction to commit.
 *
 * - Within sys_sync(), kupdate and such.
 *   We wait on commit, if tol to.
 *
 * - Within prune_icache() (PF_MEMALLOC == true)
 *   Here we simply return.  We can't afford to block kswapd on the
 *   journal commit.
 *
 * In all cases it is actually safe for us to return without doing anything,
 * because the inode has been copied into a raw inode buffer in
 * ext4_mark_inode_dirty().  This is a correctness thing for O_SYNC and for
 * knfsd.
 *
 * Note that we are absolutely dependent upon all inode dirtiers doing the
 * right thing: they *must* call mark_inode_dirty() after dirtying info in
 * which we are interested.
 *
 * It would be a bug for them to not do this.  The code:
 *
 *	mark_inode_dirty(inode)
 *	stuff();
 *	inode->i_size = expr;
 *
 * is in error because a kswapd-driven write_inode() could occur while
 * `stuff()' is running, and the new i_size will be lost.  Plus the inode
 * will no longer be on the superblock's dirty inode list.
 */
int ext4_write_inode(struct inode *inode, struct writeback_control *wbc)
{
	int err;

	if (current->flags & PF_MEMALLOC)
		return 0;

	if (EXT4_SB(inode->i_sb)->s_journal) {
		if (ext4_journal_current_handle()) {
			jbd_debug(1, "called recursively, non-PF_MEMALLOC!\n");
			dump_stack();
			return -EIO;
		}

		if (wbc->sync_mode != WB_SYNC_ALL)
			return 0;

		err = ext4_force_commit(inode->i_sb);
	} else {
		struct ext4_iloc iloc;

		err = __ext4_get_inode_loc(inode, &iloc, 0);
		if (err)
			return err;
		if (wbc->sync_mode == WB_SYNC_ALL)
			sync_dirty_buffer(iloc.bh);
		if (buffer_req(iloc.bh) && !buffer_uptodate(iloc.bh)) {
			EXT4_ERROR_INODE_BLOCK(inode, iloc.bh->b_blocknr,
					 "IO error syncing inode");
			err = -EIO;
		}
		brelse(iloc.bh);
	}
	return err;
}

/*
 * In data=journal mode ext4_journalled_invalidatepage() may fail to invalidate
 * buffers that are attached to a page stradding i_size and are undergoing
 * commit. In that case we have to wait for commit to finish and try again.
 */
static void ext4_wait_for_tail_page_commit(struct inode *inode)
{
	struct page *page;
	unsigned offset;
	journal_t *journal = EXT4_SB(inode->i_sb)->s_journal;
	tid_t commit_tid = 0;
	int ret;

	offset = inode->i_size & (PAGE_CACHE_SIZE - 1);
	/*
	 * All buffers in the last page remain valid? Then there's nothing to
	 * do. We do the check mainly to optimize the common PAGE_CACHE_SIZE ==
	 * blocksize case
	 */
	if (offset > PAGE_CACHE_SIZE - (1 << inode->i_blkbits))
		return;
	while (1) {
		page = find_lock_page(inode->i_mapping,
				      inode->i_size >> PAGE_CACHE_SHIFT);
		if (!page)
			return;
		ret = __ext4_journalled_invalidatepage(page, offset,
						PAGE_CACHE_SIZE - offset);
		unlock_page(page);
		page_cache_release(page);
		if (ret != -EBUSY)
			return;
		commit_tid = 0;
		read_lock(&journal->j_state_lock);
		if (journal->j_committing_transaction)
			commit_tid = journal->j_committing_transaction->t_tid;
		read_unlock(&journal->j_state_lock);
		if (commit_tid)
			jbd2_log_wait_commit(journal, commit_tid);
	}
}

/*
 * ext4_setattr()
 *
 * Called from notify_change.
 *
 * We want to trap VFS attempts to truncate the file as soon as
 * possible.  In particular, we want to make sure that when the VFS
 * shrinks i_size, we put the inode on the orphan list and modify
 * i_disksize immediately, so that during the subsequent flushing of
 * dirty pages and freeing of disk blocks, we can guarantee that any
 * commit will leave the blocks being flushed in an unused state on
 * disk.  (On recovery, the inode will get truncated and the blocks will
 * be freed, so we have a strong guarantee that no future commit will
 * leave these blocks visible to the user.)
 *
 * Another thing we have to assure is that if we are in ordered mode
 * and inode is still attached to the committing transaction, we must
 * we start writeout of all the dirty pages which are being truncated.
 * This way we are sure that all the data written in the previous
 * transaction are already on disk (truncate waits for pages under
 * writeback).
 *
 * Called with inode->i_mutex down.
 */
int ext4_setattr(struct dentry *dentry, struct iattr *attr)
{
	struct inode *inode = dentry->d_inode;
	int error, rc = 0;
	int orphan = 0;
	const unsigned int ia_valid = attr->ia_valid;

	error = inode_change_ok(inode, attr);
	if (error)
		return error;

	if (is_quota_modification(inode, attr))
		dquot_initialize(inode);
	if ((ia_valid & ATTR_UID && !uid_eq(attr->ia_uid, inode->i_uid)) ||
	    (ia_valid & ATTR_GID && !gid_eq(attr->ia_gid, inode->i_gid))) {
		handle_t *handle;

		/* (user+group)*(old+new) structure, inode write (sb,
		 * inode block, ? - but truncate inode update has it) */
		handle = ext4_journal_start(inode, EXT4_HT_QUOTA,
			(EXT4_MAXQUOTAS_INIT_BLOCKS(inode->i_sb) +
			 EXT4_MAXQUOTAS_DEL_BLOCKS(inode->i_sb)) + 3);
		if (IS_ERR(handle)) {
			error = PTR_ERR(handle);
			goto err_out;
		}
		error = dquot_transfer(inode, attr);
		if (error) {
			ext4_journal_stop(handle);
			return error;
		}
		/* Update corresponding info in inode so that everything is in
		 * one transaction */
		if (attr->ia_valid & ATTR_UID)
			inode->i_uid = attr->ia_uid;
		if (attr->ia_valid & ATTR_GID)
			inode->i_gid = attr->ia_gid;
		error = ext4_mark_inode_dirty(handle, inode);
		ext4_journal_stop(handle);
	}

	if (attr->ia_valid & ATTR_SIZE) {

		if (!(ext4_test_inode_flag(inode, EXT4_INODE_EXTENTS))) {
			struct ext4_sb_info *sbi = EXT4_SB(inode->i_sb);

			if (attr->ia_size > sbi->s_bitmap_maxbytes)
				return -EFBIG;
		}
	}

	if (S_ISREG(inode->i_mode) &&
	    attr->ia_valid & ATTR_SIZE &&
	    (attr->ia_size < inode->i_size)) {
		handle_t *handle;

		handle = ext4_journal_start(inode, EXT4_HT_INODE, 3);
		if (IS_ERR(handle)) {
			error = PTR_ERR(handle);
			goto err_out;
		}
		if (ext4_handle_valid(handle)) {
			error = ext4_orphan_add(handle, inode);
			orphan = 1;
		}
		EXT4_I(inode)->i_disksize = attr->ia_size;
		rc = ext4_mark_inode_dirty(handle, inode);
		if (!error)
			error = rc;
		ext4_journal_stop(handle);

		if (ext4_should_order_data(inode)) {
			error = ext4_begin_ordered_truncate(inode,
							    attr->ia_size);
			if (error) {
				/* Do as much error cleanup as possible */
				handle = ext4_journal_start(inode,
							    EXT4_HT_INODE, 3);
				if (IS_ERR(handle)) {
					ext4_orphan_del(NULL, inode);
					goto err_out;
				}
				ext4_orphan_del(handle, inode);
				orphan = 0;
				ext4_journal_stop(handle);
				goto err_out;
			}
		}
	}

	if (attr->ia_valid & ATTR_SIZE) {
		if (attr->ia_size != inode->i_size) {
			loff_t oldsize = inode->i_size;

			i_size_write(inode, attr->ia_size);
			/*
			 * Blocks are going to be removed from the inode. Wait
			 * for dio in flight.  Temporarily disable
			 * dioread_nolock to prevent livelock.
			 */
			if (orphan) {
				if (!ext4_should_journal_data(inode)) {
					ext4_inode_block_unlocked_dio(inode);
					inode_dio_wait(inode);
					ext4_inode_resume_unlocked_dio(inode);
				} else
					ext4_wait_for_tail_page_commit(inode);
			}
			/*
			 * Truncate pagecache after we've waited for commit
			 * in data=journal mode to make pages freeable.
			 */
			truncate_pagecache(inode, oldsize, inode->i_size);
		}
		ext4_truncate(inode);
	}

	if (!rc) {
		setattr_copy(inode, attr);
		mark_inode_dirty(inode);
	}

	/*
	 * If the call to ext4_truncate failed to get a transaction handle at
	 * all, we need to clean up the in-core orphan list manually.
	 */
	if (orphan && inode->i_nlink)
		ext4_orphan_del(NULL, inode);

	if (!rc && (ia_valid & ATTR_MODE))
		rc = ext4_acl_chmod(inode);

err_out:
	ext4_std_error(inode->i_sb, error);
	if (!error)
		error = rc;
	return error;
}

int ext4_getattr(struct vfsmount *mnt, struct dentry *dentry,
		 struct kstat *stat)
{
	struct inode *inode;
	unsigned long long delalloc_blocks;

	inode = dentry->d_inode;
	generic_fillattr(inode, stat);

	/*
	 * We can't update i_blocks if the block allocation is delayed
	 * otherwise in the case of system crash before the real block
	 * allocation is done, we will have i_blocks inconsistent with
	 * on-disk file blocks.
	 * We always keep i_blocks updated together with real
	 * allocation. But to not confuse with user, stat
	 * will return the blocks that include the delayed allocation
	 * blocks for this file.
	 */
	delalloc_blocks = EXT4_C2B(EXT4_SB(inode->i_sb),
				EXT4_I(inode)->i_reserved_data_blocks);

	stat->blocks += delalloc_blocks << (inode->i_sb->s_blocksize_bits-9);
	return 0;
}

static int ext4_index_trans_blocks(struct inode *inode, int lblocks,
				   int pextents)
{
	if (!(ext4_test_inode_flag(inode, EXT4_INODE_EXTENTS)))
		return ext4_ind_trans_blocks(inode, lblocks);
	return ext4_ext_index_trans_blocks(inode, pextents);
}

/*
 * Account for index blocks, block groups bitmaps and block group
 * descriptor blocks if modify datablocks and index blocks
 * worse case, the indexs blocks spread over different block groups
 *
 * If datablocks are discontiguous, they are possible to spread over
 * different block groups too. If they are contiguous, with flexbg,
 * they could still across block group boundary.
 *
 * Also account for superblock, inode, quota and xattr blocks
 */
static int ext4_meta_trans_blocks(struct inode *inode, int lblocks,
				  int pextents)
{
	ext4_group_t groups, ngroups = ext4_get_groups_count(inode->i_sb);
	int gdpblocks;
	int idxblocks;
	int ret = 0;

	/*
	 * How many index blocks need to touch to map @lblocks logical blocks
	 * to @pextents physical extents?
	 */
	idxblocks = ext4_index_trans_blocks(inode, lblocks, pextents);

	ret = idxblocks;

	/*
	 * Now let's see how many group bitmaps and group descriptors need
	 * to account
	 */
	groups = idxblocks + pextents;
	gdpblocks = groups;
	if (groups > ngroups)
		groups = ngroups;
	if (groups > EXT4_SB(inode->i_sb)->s_gdb_count)
		gdpblocks = EXT4_SB(inode->i_sb)->s_gdb_count;

	/* bitmaps and block group descriptor blocks */
	ret += groups + gdpblocks;

	/* Blocks for super block, inode, quota and xattr blocks */
	ret += EXT4_META_TRANS_BLOCKS(inode->i_sb);

	return ret;
}

/*
 * Calculate the total number of credits to reserve to fit
 * the modification of a single pages into a single transaction,
 * which may include multiple chunks of block allocations.
 *
 * This could be called via ext4_write_begin()
 *
 * We need to consider the worse case, when
 * one new block per extent.
 */
int ext4_writepage_trans_blocks(struct inode *inode)
{
	int bpp = ext4_journal_blocks_per_page(inode);
	int ret;

	ret = ext4_meta_trans_blocks(inode, bpp, bpp);

	/* Account for data blocks for journalled mode */
	if (ext4_should_journal_data(inode))
		ret += bpp;
	return ret;
}

/*
 * Calculate the journal credits for a chunk of data modification.
 *
 * This is called from DIO, fallocate or whoever calling
 * ext4_map_blocks() to map/allocate a chunk of contiguous disk blocks.
 *
 * journal buffers for data blocks are not included here, as DIO
 * and fallocate do no need to journal data buffers.
 */
int ext4_chunk_trans_blocks(struct inode *inode, int nrblocks)
{
	return ext4_meta_trans_blocks(inode, nrblocks, 1);
}

/*
 * The caller must have previously called ext4_reserve_inode_write().
 * Give this, we know that the caller already has write access to iloc->bh.
 */
int ext4_mark_iloc_dirty(handle_t *handle,
			 struct inode *inode, struct ext4_iloc *iloc)
{
	int err = 0;

	if (IS_I_VERSION(inode))
		inode_inc_iversion(inode);

	/* the do_update_inode consumes one bh->b_count */
	get_bh(iloc->bh);

	/* ext4_do_update_inode() does jbd2_journal_dirty_metadata */
	err = ext4_do_update_inode(handle, inode, iloc);
	put_bh(iloc->bh);
	return err;
}

/*
 * On success, We end up with an outstanding reference count against
 * iloc->bh.  This _must_ be cleaned up later.
 */

int
ext4_reserve_inode_write(handle_t *handle, struct inode *inode,
			 struct ext4_iloc *iloc)
{
	int err;

	err = ext4_get_inode_loc(inode, iloc);
	if (!err) {
		BUFFER_TRACE(iloc->bh, "get_write_access");
		err = ext4_journal_get_write_access(handle, iloc->bh);
		if (err) {
			brelse(iloc->bh);
			iloc->bh = NULL;
		}
	}
	ext4_std_error(inode->i_sb, err);
	return err;
}

/*
 * Expand an inode by new_extra_isize bytes.
 * Returns 0 on success or negative error number on failure.
 */
static int ext4_expand_extra_isize(struct inode *inode,
				   unsigned int new_extra_isize,
				   struct ext4_iloc iloc,
				   handle_t *handle)
{
	struct ext4_inode *raw_inode;
	struct ext4_xattr_ibody_header *header;

	if (EXT4_I(inode)->i_extra_isize >= new_extra_isize)
		return 0;

	raw_inode = ext4_raw_inode(&iloc);

	header = IHDR(inode, raw_inode);

	/* No extended attributes present */
	if (!ext4_test_inode_state(inode, EXT4_STATE_XATTR) ||
	    header->h_magic != cpu_to_le32(EXT4_XATTR_MAGIC)) {
		memset((void *)raw_inode + EXT4_GOOD_OLD_INODE_SIZE, 0,
			new_extra_isize);
		EXT4_I(inode)->i_extra_isize = new_extra_isize;
		return 0;
	}

	/* try to expand with EAs present */
	return ext4_expand_extra_isize_ea(inode, new_extra_isize,
					  raw_inode, handle);
}

/*
 * What we do here is to mark the in-core inode as clean with respect to inode
 * dirtiness (it may still be data-dirty).
 * This means that the in-core inode may be reaped by prune_icache
 * without having to perform any I/O.  This is a very good thing,
 * because *any* task may call prune_icache - even ones which
 * have a transaction open against a different journal.
 *
 * Is this cheating?  Not really.  Sure, we haven't written the
 * inode out, but prune_icache isn't a user-visible syncing function.
 * Whenever the user wants stuff synced (sys_sync, sys_msync, sys_fsync)
 * we start and wait on commits.
 */
int ext4_mark_inode_dirty(handle_t *handle, struct inode *inode)
{
	struct ext4_iloc iloc;
	struct ext4_sb_info *sbi = EXT4_SB(inode->i_sb);
	static unsigned int mnt_count;
	int err, ret;

	might_sleep();
	trace_ext4_mark_inode_dirty(inode, _RET_IP_);
	err = ext4_reserve_inode_write(handle, inode, &iloc);
	if (ext4_handle_valid(handle) &&
	    EXT4_I(inode)->i_extra_isize < sbi->s_want_extra_isize &&
	    !ext4_test_inode_state(inode, EXT4_STATE_NO_EXPAND)) {
		/*
		 * We need extra buffer credits since we may write into EA block
		 * with this same handle. If journal_extend fails, then it will
		 * only result in a minor loss of functionality for that inode.
		 * If this is felt to be critical, then e2fsck should be run to
		 * force a large enough s_min_extra_isize.
		 */
		if ((jbd2_journal_extend(handle,
			     EXT4_DATA_TRANS_BLOCKS(inode->i_sb))) == 0) {
			ret = ext4_expand_extra_isize(inode,
						      sbi->s_want_extra_isize,
						      iloc, handle);
			if (ret) {
				ext4_set_inode_state(inode,
						     EXT4_STATE_NO_EXPAND);
				if (mnt_count !=
					le16_to_cpu(sbi->s_es->s_mnt_count)) {
					ext4_warning(inode->i_sb,
					"Unable to expand inode %lu. Delete"
					" some EAs or run e2fsck.",
					inode->i_ino);
					mnt_count =
					  le16_to_cpu(sbi->s_es->s_mnt_count);
				}
			}
		}
	}
	if (!err)
		err = ext4_mark_iloc_dirty(handle, inode, &iloc);
	return err;
}

/*
 * ext4_dirty_inode() is called from __mark_inode_dirty()
 *
 * We're really interested in the case where a file is being extended.
 * i_size has been changed by generic_commit_write() and we thus need
 * to include the updated inode in the current transaction.
 *
 * Also, dquot_alloc_block() will always dirty the inode when blocks
 * are allocated to the file.
 *
 * If the inode is marked synchronous, we don't honour that here - doing
 * so would cause a commit on atime updates, which we don't bother doing.
 * We handle synchronous inodes at the highest possible level.
 */
void ext4_dirty_inode(struct inode *inode, int flags)
{
	handle_t *handle;

	handle = ext4_journal_start(inode, EXT4_HT_INODE, 2);
	if (IS_ERR(handle))
		goto out;

	ext4_mark_inode_dirty(handle, inode);

	ext4_journal_stop(handle);
out:
	return;
}

#if 0
/*
 * Bind an inode's backing buffer_head into this transaction, to prevent
 * it from being flushed to disk early.  Unlike
 * ext4_reserve_inode_write, this leaves behind no bh reference and
 * returns no iloc structure, so the caller needs to repeat the iloc
 * lookup to mark the inode dirty later.
 */
static int ext4_pin_inode(handle_t *handle, struct inode *inode)
{
	struct ext4_iloc iloc;

	int err = 0;
	if (handle) {
		err = ext4_get_inode_loc(inode, &iloc);
		if (!err) {
			BUFFER_TRACE(iloc.bh, "get_write_access");
			err = jbd2_journal_get_write_access(handle, iloc.bh);
			if (!err)
				err = ext4_handle_dirty_metadata(handle,
								 NULL,
								 iloc.bh);
			brelse(iloc.bh);
		}
	}
	ext4_std_error(inode->i_sb, err);
	return err;
}
#endif

int ext4_change_inode_journal_flag(struct inode *inode, int val)
{
	journal_t *journal;
	handle_t *handle;
	int err;

	/*
	 * We have to be very careful here: changing a data block's
	 * journaling status dynamically is dangerous.  If we write a
	 * data block to the journal, change the status and then delete
	 * that block, we risk forgetting to revoke the old log record
	 * from the journal and so a subsequent replay can corrupt data.
	 * So, first we make sure that the journal is empty and that
	 * nobody is changing anything.
	 */

	journal = EXT4_JOURNAL(inode);
	if (!journal)
		return 0;
	if (is_journal_aborted(journal))
		return -EROFS;
	/* We have to allocate physical blocks for delalloc blocks
	 * before flushing journal. otherwise delalloc blocks can not
	 * be allocated any more. even more truncate on delalloc blocks
	 * could trigger BUG by flushing delalloc blocks in journal.
	 * There is no delalloc block in non-journal data mode.
	 */
	if (val && test_opt(inode->i_sb, DELALLOC)) {
		err = ext4_alloc_da_blocks(inode);
		if (err < 0)
			return err;
	}

	/* Wait for all existing dio workers */
	ext4_inode_block_unlocked_dio(inode);
	inode_dio_wait(inode);

	jbd2_journal_lock_updates(journal);

	/*
	 * OK, there are no updates running now, and all cached data is
	 * synced to disk.  We are now in a completely consistent state
	 * which doesn't have anything in the journal, and we know that
	 * no filesystem updates are running, so it is safe to modify
	 * the inode's in-core data-journaling state flag now.
	 */

	if (val)
		ext4_set_inode_flag(inode, EXT4_INODE_JOURNAL_DATA);
	else {
		jbd2_journal_flush(journal);
		ext4_clear_inode_flag(inode, EXT4_INODE_JOURNAL_DATA);
	}
	ext4_set_aops(inode);

	jbd2_journal_unlock_updates(journal);
	ext4_inode_resume_unlocked_dio(inode);

	/* Finally we can mark the inode as dirty. */

	handle = ext4_journal_start(inode, EXT4_HT_INODE, 1);
	if (IS_ERR(handle))
		return PTR_ERR(handle);

	err = ext4_mark_inode_dirty(handle, inode);
	ext4_handle_sync(handle);
	ext4_journal_stop(handle);
	ext4_std_error(inode->i_sb, err);

	return err;
}

static int ext4_bh_unmapped(handle_t *handle, struct buffer_head *bh)
{
	return !buffer_mapped(bh);
}

int ext4_page_mkwrite(struct vm_area_struct *vma, struct vm_fault *vmf)
{
	struct page *page = vmf->page;
	loff_t size;
	unsigned long len;
	int ret;
	struct file *file = vma->vm_file;
	struct inode *inode = file_inode(file);
	struct address_space *mapping = inode->i_mapping;
	handle_t *handle;
	get_block_t *get_block;
	int retries = 0;

	sb_start_pagefault(inode->i_sb);
	file_update_time(vma->vm_file);
	/* Delalloc case is easy... */
	if (test_opt(inode->i_sb, DELALLOC) &&
	    !ext4_should_journal_data(inode) &&
	    !ext4_nonda_switch(inode->i_sb)) {
		do {
			ret = __block_page_mkwrite(vma, vmf,
						   ext4_da_get_block_prep);
		} while (ret == -ENOSPC &&
		       ext4_should_retry_alloc(inode->i_sb, &retries));
		goto out_ret;
	}

	lock_page(page);
	size = i_size_read(inode);
	/* Page got truncated from under us? */
	if (page->mapping != mapping || page_offset(page) > size) {
		unlock_page(page);
		ret = VM_FAULT_NOPAGE;
		goto out;
	}

	if (page->index == size >> PAGE_CACHE_SHIFT)
		len = size & ~PAGE_CACHE_MASK;
	else
		len = PAGE_CACHE_SIZE;
	/*
	 * Return if we have all the buffers mapped. This avoids the need to do
	 * journal_start/journal_stop which can block and take a long time
	 */
	if (page_has_buffers(page)) {
		if (!ext4_walk_page_buffers(NULL, page_buffers(page),
					    0, len, NULL,
					    ext4_bh_unmapped)) {
			/* Wait so that we don't change page under IO */
			wait_for_stable_page(page);
			ret = VM_FAULT_LOCKED;
			goto out;
		}
	}
	unlock_page(page);
	/* OK, we need to fill the hole... */
	if (ext4_should_dioread_nolock(inode))
		get_block = ext4_get_block_write;
	else
		get_block = ext4_get_block;
retry_alloc:
	handle = ext4_journal_start(inode, EXT4_HT_WRITE_PAGE,
				    ext4_writepage_trans_blocks(inode));
	if (IS_ERR(handle)) {
		ret = VM_FAULT_SIGBUS;
		goto out;
	}
	ret = __block_page_mkwrite(vma, vmf, get_block);
	if (!ret && ext4_should_journal_data(inode)) {
		if (ext4_walk_page_buffers(handle, page_buffers(page), 0,
			  PAGE_CACHE_SIZE, NULL, do_journal_get_write_access)) {
			unlock_page(page);
			ret = VM_FAULT_SIGBUS;
			ext4_journal_stop(handle);
			goto out;
		}
		ext4_set_inode_state(inode, EXT4_STATE_JDATA);
	}
	ext4_journal_stop(handle);
	if (ret == -ENOSPC && ext4_should_retry_alloc(inode->i_sb, &retries))
		goto retry_alloc;
out_ret:
	ret = block_page_mkwrite_return(ret);
out:
	sb_end_pagefault(inode->i_sb);
	return ret;
}<|MERGE_RESOLUTION|>--- conflicted
+++ resolved
@@ -555,21 +555,12 @@
 		int ret;
 		unsigned long long status;
 
-<<<<<<< HEAD
-#ifdef ES_AGGRESSIVE_TEST
-		if (retval != map->m_len) {
-			printk("ES len assertion failed for inode: %lu "
-			       "retval %d != map->m_len %d "
-			       "in %s (lookup)\n", inode->i_ino, retval,
-			       map->m_len, __func__);
-=======
 		if (unlikely(retval != map->m_len)) {
 			ext4_warning(inode->i_sb,
 				     "ES len assertion failed for inode "
 				     "%lu: retval %d != map->m_len %d",
 				     inode->i_ino, retval, map->m_len);
 			WARN_ON(1);
->>>>>>> 0f7dd1aa
 		}
 
 		status = map->m_flags & EXT4_MAP_UNWRITTEN ?
@@ -664,21 +655,12 @@
 		int ret;
 		unsigned long long status;
 
-<<<<<<< HEAD
-#ifdef ES_AGGRESSIVE_TEST
-		if (retval != map->m_len) {
-			printk("ES len assertion failed for inode: %lu "
-			       "retval %d != map->m_len %d "
-			       "in %s (allocation)\n", inode->i_ino, retval,
-			       map->m_len, __func__);
-=======
 		if (unlikely(retval != map->m_len)) {
 			ext4_warning(inode->i_sb,
 				     "ES len assertion failed for inode "
 				     "%lu: retval %d != map->m_len %d",
 				     inode->i_ino, retval, map->m_len);
 			WARN_ON(1);
->>>>>>> 0f7dd1aa
 		}
 
 		/*
@@ -1653,21 +1635,12 @@
 		int ret;
 		unsigned long long status;
 
-<<<<<<< HEAD
-#ifdef ES_AGGRESSIVE_TEST
-		if (retval != map->m_len) {
-			printk("ES len assertion failed for inode: %lu "
-			       "retval %d != map->m_len %d "
-			       "in %s (lookup)\n", inode->i_ino, retval,
-			       map->m_len, __func__);
-=======
 		if (unlikely(retval != map->m_len)) {
 			ext4_warning(inode->i_sb,
 				     "ES len assertion failed for inode "
 				     "%lu: retval %d != map->m_len %d",
 				     inode->i_ino, retval, map->m_len);
 			WARN_ON(1);
->>>>>>> 0f7dd1aa
 		}
 
 		status = map->m_flags & EXT4_MAP_UNWRITTEN ?
