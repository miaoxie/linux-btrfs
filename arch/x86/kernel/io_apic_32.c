--- conflicted
+++ resolved
@@ -850,13 +850,8 @@
 	}
 	if (i < mp_irq_entries) {
 		int apic;
-<<<<<<< HEAD
 		for (apic = 0; apic < nr_ioapics; apic++) {
-			if (mp_ioapics[apic].mpc_apicid == mp_irqs[i].mpc_dstapic)
-=======
-		for(apic = 0; apic < nr_ioapics; apic++) {
 			if (mp_ioapics[apic].mp_apicid == mp_irqs[i].mp_dstapic)
->>>>>>> 9340e1cc
 				return apic;
 		}
 	}
@@ -891,13 +886,8 @@
 		if (!test_bit(lbus, mp_bus_not_pci) &&
 		    !mp_irqs[i].mp_irqtype &&
 		    (bus == lbus) &&
-<<<<<<< HEAD
-		    (slot == ((mp_irqs[i].mpc_srcbusirq >> 2) & 0x1f))) {
-			int irq = pin_2_irq(i, apic, mp_irqs[i].mpc_dstirq);
-=======
 		    (slot == ((mp_irqs[i].mp_srcbusirq >> 2) & 0x1f))) {
-			int irq = pin_2_irq(i,apic,mp_irqs[i].mp_dstirq);
->>>>>>> 9340e1cc
+			int irq = pin_2_irq(i, apic, mp_irqs[i].mp_dstirq);
 
 			if (!(apic || IO_APIC_IRQ(irq)))
 				continue;
@@ -992,12 +982,8 @@
 	/*
 	 * Determine IRQ line polarity (high active or low active):
 	 */
-<<<<<<< HEAD
-	switch (mp_irqs[idx].mpc_irqflag & 3) {
+	switch (mp_irqs[idx].mp_irqflag & 3) {
 	case 0: /* conforms, ie. bus-type dependent polarity */
-=======
-	switch (mp_irqs[idx].mp_irqflag & 3)
->>>>>>> 9340e1cc
 	{
 		polarity = test_bit(bus, mp_bus_not_pci)?
 			default_ISA_polarity(idx):
@@ -1038,12 +1024,8 @@
 	/*
 	 * Determine IRQ trigger mode (edge or level sensitive):
 	 */
-<<<<<<< HEAD
-	switch ((mp_irqs[idx].mpc_irqflag>>2) & 3) {
+	switch ((mp_irqs[idx].mp_irqflag>>2) & 3) {
 	case 0: /* conforms, ie. bus-type dependent */
-=======
-	switch ((mp_irqs[idx].mp_irqflag>>2) & 3)
->>>>>>> 9340e1cc
 	{
 		trigger = test_bit(bus, mp_bus_not_pci)?
 				default_ISA_trigger(idx):
@@ -1768,13 +1750,8 @@
 		spin_lock_irqsave(&ioapic_lock, flags);
 		reg_00.raw = io_apic_read(apic, 0);
 		spin_unlock_irqrestore(&ioapic_lock, flags);
-<<<<<<< HEAD
-
-		old_id = mp_ioapics[apic].mpc_apicid;
-=======
-		
+
 		old_id = mp_ioapics[apic].mp_apicid;
->>>>>>> 9340e1cc
 
 		if (mp_ioapics[apic].mp_apicid >= get_physical_broadcast()) {
 			printk(KERN_ERR "BIOS bug, IO-APIC#%d ID is %d in the MPC table!...\n",
