#ifndef _ASM_X86_APIC_H
#define _ASM_X86_APIC_H

#include <linux/cpumask.h>
#include <linux/pm.h>

#include <asm/alternative.h>
#include <asm/cpufeature.h>
#include <asm/processor.h>
#include <asm/apicdef.h>
#include <asm/atomic.h>
#include <asm/fixmap.h>
#include <asm/mpspec.h>
#include <asm/system.h>
#include <asm/msr.h>

#define ARCH_APICTIMER_STOPS_ON_C3	1

/*
 * Debugging macros
 */
#define APIC_QUIET   0
#define APIC_VERBOSE 1
#define APIC_DEBUG   2

/*
 * Define the default level of output to be very little
 * This can be turned up by using apic=verbose for more
 * information and apic=debug for _lots_ of information.
 * apic_verbosity is defined in apic.c
 */
#define apic_printk(v, s, a...) do {       \
		if ((v) <= apic_verbosity) \
			printk(s, ##a);    \
	} while (0)


#if defined(CONFIG_X86_LOCAL_APIC) && defined(CONFIG_X86_32)
extern void generic_apic_probe(void);
#else
static inline void generic_apic_probe(void)
{
}
#endif

#ifdef CONFIG_X86_LOCAL_APIC

extern unsigned int apic_verbosity;
extern int local_apic_timer_c2_ok;

extern int disable_apic;

#ifdef CONFIG_SMP
extern void __inquire_remote_apic(int apicid);
#else /* CONFIG_SMP */
static inline void __inquire_remote_apic(int apicid)
{
}
#endif /* CONFIG_SMP */

static inline void default_inquire_remote_apic(int apicid)
{
	if (apic_verbosity >= APIC_DEBUG)
		__inquire_remote_apic(apicid);
}

/*
 * With 82489DX we can't rely on apic feature bit
 * retrieved via cpuid but still have to deal with
 * such an apic chip so we assume that SMP configuration
 * is found from MP table (64bit case uses ACPI mostly
 * which set smp presence flag as well so we are safe
 * to use this helper too).
 */
static inline bool apic_from_smp_config(void)
{
	return smp_found_config && !disable_apic;
}

/*
 * Basic functions accessing APICs.
 */
#ifdef CONFIG_PARAVIRT
#include <asm/paravirt.h>
#endif

#ifdef CONFIG_X86_64
extern int is_vsmp_box(void);
#else
static inline int is_vsmp_box(void)
{
	return 0;
}
#endif
extern void xapic_wait_icr_idle(void);
extern u32 safe_xapic_wait_icr_idle(void);
extern void xapic_icr_write(u32, u32);
extern int setup_profiling_timer(unsigned int);

static inline void native_apic_mem_write(u32 reg, u32 v)
{
	volatile u32 *addr = (volatile u32 *)(APIC_BASE + reg);

	alternative_io("movl %0, %1", "xchgl %0, %1", X86_FEATURE_11AP,
		       ASM_OUTPUT2("=r" (v), "=m" (*addr)),
		       ASM_OUTPUT2("0" (v), "m" (*addr)));
}

static inline u32 native_apic_mem_read(u32 reg)
{
	return *((volatile u32 *)(APIC_BASE + reg));
}

extern void native_apic_wait_icr_idle(void);
extern u32 native_safe_apic_wait_icr_idle(void);
extern void native_apic_icr_write(u32 low, u32 id);
extern u64 native_apic_icr_read(void);

extern int x2apic_mode;

#ifdef CONFIG_X86_X2APIC
/*
 * Make previous memory operations globally visible before
 * sending the IPI through x2apic wrmsr. We need a serializing instruction or
 * mfence for this.
 */
static inline void x2apic_wrmsr_fence(void)
{
	asm volatile("mfence" : : : "memory");
}

static inline void native_apic_msr_write(u32 reg, u32 v)
{
	if (reg == APIC_DFR || reg == APIC_ID || reg == APIC_LDR ||
	    reg == APIC_LVR)
		return;

	wrmsr(APIC_BASE_MSR + (reg >> 4), v, 0);
}

static inline u32 native_apic_msr_read(u32 reg)
{
	u64 msr;

	if (reg == APIC_DFR)
		return -1;

	rdmsrl(APIC_BASE_MSR + (reg >> 4), msr);
	return (u32)msr;
}

static inline void native_x2apic_wait_icr_idle(void)
{
	/* no need to wait for icr idle in x2apic */
	return;
}

static inline u32 native_safe_x2apic_wait_icr_idle(void)
{
	/* no need to wait for icr idle in x2apic */
	return 0;
}

static inline void native_x2apic_icr_write(u32 low, u32 id)
{
	wrmsrl(APIC_BASE_MSR + (APIC_ICR >> 4), ((__u64) id) << 32 | low);
}

static inline u64 native_x2apic_icr_read(void)
{
	unsigned long val;

	rdmsrl(APIC_BASE_MSR + (APIC_ICR >> 4), val);
	return val;
}

extern int x2apic_phys;
extern void check_x2apic(void);
extern void enable_x2apic(void);
extern void x2apic_icr_write(u32 low, u32 id);
static inline int x2apic_enabled(void)
{
	u64 msr;

	if (!cpu_has_x2apic)
		return 0;

	rdmsrl(MSR_IA32_APICBASE, msr);
	if (msr & X2APIC_ENABLE)
		return 1;
	return 0;
}

#define x2apic_supported()	(cpu_has_x2apic)
static inline void x2apic_force_phys(void)
{
	x2apic_phys = 1;
}
#else
static inline void check_x2apic(void)
{
}
static inline void enable_x2apic(void)
{
}
static inline int x2apic_enabled(void)
{
	return 0;
}
static inline void x2apic_force_phys(void)
{
}

#define	x2apic_preenabled 0
#define	x2apic_supported()	0
#endif

extern void enable_IR_x2apic(void);

extern int get_physical_broadcast(void);

extern int lapic_get_maxlvt(void);
extern void clear_local_APIC(void);
extern void connect_bsp_APIC(void);
extern void disconnect_bsp_APIC(int virt_wire_setup);
extern void disable_local_APIC(void);
extern void lapic_shutdown(void);
extern int verify_local_APIC(void);
extern void sync_Arb_IDs(void);
extern void init_bsp_APIC(void);
extern void setup_local_APIC(void);
extern void end_local_APIC_setup(void);
extern void bsp_end_local_APIC_setup(void);
extern void init_apic_mappings(void);
void register_lapic_address(unsigned long address);
extern void setup_boot_APIC_clock(void);
extern void setup_secondary_APIC_clock(void);
extern int APIC_init_uniprocessor(void);
extern int apic_force_enable(unsigned long addr);

/*
 * On 32bit this is mach-xxx local
 */
#ifdef CONFIG_X86_64
extern int apic_is_clustered_box(void);
#else
static inline int apic_is_clustered_box(void)
{
	return 0;
}
#endif

extern int setup_APIC_eilvt(u8 lvt_off, u8 vector, u8 msg_type, u8 mask);

#else /* !CONFIG_X86_LOCAL_APIC */
static inline void lapic_shutdown(void) { }
#define local_apic_timer_c2_ok		1
static inline void init_apic_mappings(void) { }
static inline void disable_local_APIC(void) { }
# define setup_boot_APIC_clock x86_init_noop
# define setup_secondary_APIC_clock x86_init_noop
#endif /* !CONFIG_X86_LOCAL_APIC */

#ifdef CONFIG_X86_64
#define	SET_APIC_ID(x)		(apic->set_apic_id(x))
#else

#endif

/*
 * Copyright 2004 James Cleverdon, IBM.
 * Subject to the GNU Public License, v.2
 *
 * Generic APIC sub-arch data struct.
 *
 * Hacked for x86-64 by James Cleverdon from i386 architecture code by
 * Martin Bligh, Andi Kleen, James Bottomley, John Stultz, and
 * James Cleverdon.
 */
struct apic {
	char *name;

	int (*probe)(void);
	int (*acpi_madt_oem_check)(char *oem_id, char *oem_table_id);
	int (*apic_id_registered)(void);

	u32 irq_delivery_mode;
	u32 irq_dest_mode;

	const struct cpumask *(*target_cpus)(void);

	int disable_esr;

	int dest_logical;
	unsigned long (*check_apicid_used)(physid_mask_t *map, int apicid);
	unsigned long (*check_apicid_present)(int apicid);

	void (*vector_allocation_domain)(int cpu, struct cpumask *retmask);
	void (*init_apic_ldr)(void);

	void (*ioapic_phys_id_map)(physid_mask_t *phys_map, physid_mask_t *retmap);

	void (*setup_apic_routing)(void);
	int (*multi_timer_check)(int apic, int irq);
	int (*cpu_present_to_apicid)(int mps_cpu);
	void (*apicid_to_cpu_present)(int phys_apicid, physid_mask_t *retmap);
	void (*setup_portio_remap)(void);
	int (*check_phys_apicid_present)(int phys_apicid);
	void (*enable_apic_mode)(void);
	int (*phys_pkg_id)(int cpuid_apic, int index_msb);

	/*
	 * When one of the next two hooks returns 1 the apic
	 * is switched to this. Essentially they are additional
	 * probe functions:
	 */
	int (*mps_oem_check)(struct mpc_table *mpc, char *oem, char *productid);

	unsigned int (*get_apic_id)(unsigned long x);
	unsigned long (*set_apic_id)(unsigned int id);
	unsigned long apic_id_mask;

	unsigned int (*cpu_mask_to_apicid)(const struct cpumask *cpumask);
	unsigned int (*cpu_mask_to_apicid_and)(const struct cpumask *cpumask,
					       const struct cpumask *andmask);

	/* ipi */
	void (*send_IPI_mask)(const struct cpumask *mask, int vector);
	void (*send_IPI_mask_allbutself)(const struct cpumask *mask,
					 int vector);
	void (*send_IPI_allbutself)(int vector);
	void (*send_IPI_all)(int vector);
	void (*send_IPI_self)(int vector);

	/* wakeup_secondary_cpu */
	int (*wakeup_secondary_cpu)(int apicid, unsigned long start_eip);

	int trampoline_phys_low;
	int trampoline_phys_high;

	void (*wait_for_init_deassert)(atomic_t *deassert);
	void (*smp_callin_clear_local_apic)(void);
	void (*inquire_remote_apic)(int apicid);

	/* apic ops */
	u32 (*read)(u32 reg);
	void (*write)(u32 reg, u32 v);
	u64 (*icr_read)(void);
	void (*icr_write)(u32 low, u32 high);
	void (*wait_icr_idle)(void);
	u32 (*safe_wait_icr_idle)(void);

#ifdef CONFIG_X86_32
	/*
	 * Called very early during boot from get_smp_config().  It should
	 * return the logical apicid.  x86_[bios]_cpu_to_apicid is
	 * initialized before this function is called.
	 *
	 * If logical apicid can't be determined that early, the function
	 * may return BAD_APICID.  Logical apicid will be configured after
	 * init_apic_ldr() while bringing up CPUs.  Note that NUMA affinity
	 * won't be applied properly during early boot in this case.
	 */
	int (*x86_32_early_logical_apicid)(int cpu);

<<<<<<< HEAD
	/* determine CPU -> NUMA node mapping */
=======
	/*
	 * Optional method called from setup_local_APIC() after logical
	 * apicid is guaranteed to be known to initialize apicid -> node
	 * mapping if NUMA initialization hasn't done so already.  Don't
	 * add new users.
	 */
>>>>>>> d762f438
	int (*x86_32_numa_cpu_node)(int cpu);
#endif
};

/*
 * Pointer to the local APIC driver in use on this system (there's
 * always just one such driver in use - the kernel decides via an
 * early probing process which one it picks - and then sticks to it):
 */
extern struct apic *apic;

/*
 * APIC drivers are probed based on how they are listed in the .apicdrivers
 * section. So the order is important and enforced by the ordering
 * of different apic driver files in the Makefile.
 *
 * For the files having two apic drivers, we use apic_drivers()
 * to enforce the order with in them.
 */
#define apic_driver(sym)					\
	static struct apic *__apicdrivers_##sym __used		\
	__aligned(sizeof(struct apic *))			\
	__section(.apicdrivers) = { &sym }

#define apic_drivers(sym1, sym2)					\
	static struct apic *__apicdrivers_##sym1##sym2[2] __used	\
	__aligned(sizeof(struct apic *))				\
	__section(.apicdrivers) = { &sym1, &sym2 }

extern struct apic *__apicdrivers[], *__apicdrivers_end[];

/*
 * APIC functionality to boot other CPUs - only used on SMP:
 */
#ifdef CONFIG_SMP
extern atomic_t init_deasserted;
extern int wakeup_secondary_cpu_via_nmi(int apicid, unsigned long start_eip);
#endif

#ifdef CONFIG_X86_LOCAL_APIC
static inline u32 apic_read(u32 reg)
{
	return apic->read(reg);
}

static inline void apic_write(u32 reg, u32 val)
{
	apic->write(reg, val);
}

static inline u64 apic_icr_read(void)
{
	return apic->icr_read();
}

static inline void apic_icr_write(u32 low, u32 high)
{
	apic->icr_write(low, high);
}

static inline void apic_wait_icr_idle(void)
{
	apic->wait_icr_idle();
}

static inline u32 safe_apic_wait_icr_idle(void)
{
	return apic->safe_wait_icr_idle();
}

#else /* CONFIG_X86_LOCAL_APIC */

static inline u32 apic_read(u32 reg) { return 0; }
static inline void apic_write(u32 reg, u32 val) { }
static inline u64 apic_icr_read(void) { return 0; }
static inline void apic_icr_write(u32 low, u32 high) { }
static inline void apic_wait_icr_idle(void) { }
static inline u32 safe_apic_wait_icr_idle(void) { return 0; }

#endif /* CONFIG_X86_LOCAL_APIC */

static inline void ack_APIC_irq(void)
{
	/*
	 * ack_APIC_irq() actually gets compiled as a single instruction
	 * ... yummie.
	 */

	/* Docs say use 0 for future compatibility */
	apic_write(APIC_EOI, 0);
}

static inline unsigned default_get_apic_id(unsigned long x)
{
	unsigned int ver = GET_APIC_VERSION(apic_read(APIC_LVR));

	if (APIC_XAPIC(ver) || boot_cpu_has(X86_FEATURE_EXTD_APICID))
		return (x >> 24) & 0xFF;
	else
		return (x >> 24) & 0x0F;
}

/*
 * Warm reset vector default position:
 */
#define DEFAULT_TRAMPOLINE_PHYS_LOW		0x467
#define DEFAULT_TRAMPOLINE_PHYS_HIGH		0x469

#ifdef CONFIG_X86_64
extern int default_acpi_madt_oem_check(char *, char *);

extern void apic_send_IPI_self(int vector);

DECLARE_PER_CPU(int, x2apic_extra_bits);

extern int default_cpu_present_to_apicid(int mps_cpu);
extern int default_check_phys_apicid_present(int phys_apicid);
#endif

static inline void default_wait_for_init_deassert(atomic_t *deassert)
{
	while (!atomic_read(deassert))
		cpu_relax();
	return;
}

extern struct apic *generic_bigsmp_probe(void);


#ifdef CONFIG_X86_LOCAL_APIC

#include <asm/smp.h>

#define APIC_DFR_VALUE	(APIC_DFR_FLAT)

static inline const struct cpumask *default_target_cpus(void)
{
#ifdef CONFIG_SMP
	return cpu_online_mask;
#else
	return cpumask_of(0);
#endif
}

DECLARE_EARLY_PER_CPU(u16, x86_bios_cpu_apicid);


static inline unsigned int read_apic_id(void)
{
	unsigned int reg;

	reg = apic_read(APIC_ID);

	return apic->get_apic_id(reg);
}

extern void default_setup_apic_routing(void);

extern struct apic apic_noop;

#ifdef CONFIG_X86_32

static inline int noop_x86_32_early_logical_apicid(int cpu)
{
	return BAD_APICID;
}

static inline int noop_x86_32_early_logical_apicid(int cpu)
{
	return BAD_APICID;
}

/*
 * Set up the logical destination ID.
 *
 * Intel recommends to set DFR, LDR and TPR before enabling
 * an APIC.  See e.g. "AP-388 82489DX User's Manual" (Intel
 * document number 292116).  So here it goes...
 */
extern void default_init_apic_ldr(void);

static inline int default_apic_id_registered(void)
{
	return physid_isset(read_apic_id(), phys_cpu_present_map);
}

static inline int default_phys_pkg_id(int cpuid_apic, int index_msb)
{
	return cpuid_apic >> index_msb;
}

<<<<<<< HEAD
extern int default_x86_32_numa_cpu_node(int cpu);

=======
>>>>>>> d762f438
#endif

static inline unsigned int
default_cpu_mask_to_apicid(const struct cpumask *cpumask)
{
	return cpumask_bits(cpumask)[0] & APIC_ALL_CPUS;
}

static inline unsigned int
default_cpu_mask_to_apicid_and(const struct cpumask *cpumask,
			       const struct cpumask *andmask)
{
	unsigned long mask1 = cpumask_bits(cpumask)[0];
	unsigned long mask2 = cpumask_bits(andmask)[0];
	unsigned long mask3 = cpumask_bits(cpu_online_mask)[0];

	return (unsigned int)(mask1 & mask2 & mask3);
}

static inline unsigned long default_check_apicid_used(physid_mask_t *map, int apicid)
{
	return physid_isset(apicid, *map);
}

static inline unsigned long default_check_apicid_present(int bit)
{
	return physid_isset(bit, phys_cpu_present_map);
}

static inline void default_ioapic_phys_id_map(physid_mask_t *phys_map, physid_mask_t *retmap)
{
	*retmap = *phys_map;
}

static inline int __default_cpu_present_to_apicid(int mps_cpu)
{
	if (mps_cpu < nr_cpu_ids && cpu_present(mps_cpu))
		return (int)per_cpu(x86_bios_cpu_apicid, mps_cpu);
	else
		return BAD_APICID;
}

static inline int
__default_check_phys_apicid_present(int phys_apicid)
{
	return physid_isset(phys_apicid, phys_cpu_present_map);
}

#ifdef CONFIG_X86_32
static inline int default_cpu_present_to_apicid(int mps_cpu)
{
	return __default_cpu_present_to_apicid(mps_cpu);
}

static inline int
default_check_phys_apicid_present(int phys_apicid)
{
	return __default_check_phys_apicid_present(phys_apicid);
}
#else
extern int default_cpu_present_to_apicid(int mps_cpu);
extern int default_check_phys_apicid_present(int phys_apicid);
#endif

#endif /* CONFIG_X86_LOCAL_APIC */

#endif /* _ASM_X86_APIC_H */<|MERGE_RESOLUTION|>--- conflicted
+++ resolved
@@ -363,16 +363,12 @@
 	 */
 	int (*x86_32_early_logical_apicid)(int cpu);
 
-<<<<<<< HEAD
-	/* determine CPU -> NUMA node mapping */
-=======
 	/*
 	 * Optional method called from setup_local_APIC() after logical
 	 * apicid is guaranteed to be known to initialize apicid -> node
 	 * mapping if NUMA initialization hasn't done so already.  Don't
 	 * add new users.
 	 */
->>>>>>> d762f438
 	int (*x86_32_numa_cpu_node)(int cpu);
 #endif
 };
@@ -540,11 +536,6 @@
 	return BAD_APICID;
 }
 
-static inline int noop_x86_32_early_logical_apicid(int cpu)
-{
-	return BAD_APICID;
-}
-
 /*
  * Set up the logical destination ID.
  *
@@ -564,11 +555,6 @@
 	return cpuid_apic >> index_msb;
 }
 
-<<<<<<< HEAD
-extern int default_x86_32_numa_cpu_node(int cpu);
-
-=======
->>>>>>> d762f438
 #endif
 
 static inline unsigned int
