// include/asm-arm/mach-omap/usb.h

#ifndef	__ASM_ARCH_OMAP_USB_H
#define	__ASM_ARCH_OMAP_USB_H

#include <linux/io.h>
#include <linux/usb/musb.h>
#include <plat/board.h>

#define OMAP3_HS_USB_PORTS	3

enum usbhs_omap_port_mode {
	OMAP_USBHS_PORT_MODE_UNUSED,
	OMAP_EHCI_PORT_MODE_PHY,
	OMAP_EHCI_PORT_MODE_TLL,
	OMAP_EHCI_PORT_MODE_HSIC,
	OMAP_OHCI_PORT_MODE_PHY_6PIN_DATSE0,
	OMAP_OHCI_PORT_MODE_PHY_6PIN_DPDM,
	OMAP_OHCI_PORT_MODE_PHY_3PIN_DATSE0,
	OMAP_OHCI_PORT_MODE_PHY_4PIN_DPDM,
	OMAP_OHCI_PORT_MODE_TLL_6PIN_DATSE0,
	OMAP_OHCI_PORT_MODE_TLL_6PIN_DPDM,
	OMAP_OHCI_PORT_MODE_TLL_3PIN_DATSE0,
	OMAP_OHCI_PORT_MODE_TLL_4PIN_DPDM,
	OMAP_OHCI_PORT_MODE_TLL_2PIN_DATSE0,
	OMAP_OHCI_PORT_MODE_TLL_2PIN_DPDM
};

struct usbhs_omap_board_data {
	enum usbhs_omap_port_mode	port_mode[OMAP3_HS_USB_PORTS];

	/* have to be valid if phy_reset is true and portx is in phy mode */
	int	reset_gpio_port[OMAP3_HS_USB_PORTS];

	/* Set this to true for ES2.x silicon */
	unsigned			es2_compatibility:1;

	unsigned			phy_reset:1;

	/*
	 * Regulators for USB PHYs.
	 * Each PHY can have a separate regulator.
	 */
	struct regulator		*regulator[OMAP3_HS_USB_PORTS];
};

struct ehci_hcd_omap_platform_data {
	enum usbhs_omap_port_mode	port_mode[OMAP3_HS_USB_PORTS];
	int				reset_gpio_port[OMAP3_HS_USB_PORTS];
	struct regulator		*regulator[OMAP3_HS_USB_PORTS];
	unsigned			phy_reset:1;
};

struct ohci_hcd_omap_platform_data {
	enum usbhs_omap_port_mode	port_mode[OMAP3_HS_USB_PORTS];
	unsigned			es2_compatibility:1;
};

struct usbhs_omap_platform_data {
	enum usbhs_omap_port_mode		port_mode[OMAP3_HS_USB_PORTS];

	struct ehci_hcd_omap_platform_data	*ehci_data;
	struct ohci_hcd_omap_platform_data	*ohci_data;
};
/*-------------------------------------------------------------------------*/

#define OMAP1_OTG_BASE			0xfffb0400
#define OMAP1_UDC_BASE			0xfffb4000
#define OMAP1_OHCI_BASE			0xfffba000

#define OMAP2_OHCI_BASE			0x4805e000
#define OMAP2_UDC_BASE			0x4805e200
#define OMAP2_OTG_BASE			0x4805e300

#ifdef CONFIG_ARCH_OMAP1

#define OTG_BASE			OMAP1_OTG_BASE
#define UDC_BASE			OMAP1_UDC_BASE
#define OMAP_OHCI_BASE			OMAP1_OHCI_BASE

#else

#define OTG_BASE			OMAP2_OTG_BASE
#define UDC_BASE			OMAP2_UDC_BASE
#define OMAP_OHCI_BASE			OMAP2_OHCI_BASE

struct omap_musb_board_data {
	u8	interface_type;
	u8	mode;
	u16	power;
	unsigned extvbus:1;
	void	(*set_phy_power)(u8 on);
	void	(*clear_irq)(void);
	void	(*set_mode)(u8 mode);
	void	(*reset)(void);
};

enum musb_interface    {MUSB_INTERFACE_ULPI, MUSB_INTERFACE_UTMI};

extern void usb_musb_init(struct omap_musb_board_data *board_data);

extern void usbhs_init(const struct usbhs_omap_board_data *pdata);

extern int omap4430_phy_power(struct device *dev, int ID, int on);
extern int omap4430_phy_set_clk(struct device *dev, int on);
extern int omap4430_phy_init(struct device *dev);
extern int omap4430_phy_exit(struct device *dev);
extern int omap4430_phy_suspend(struct device *dev, int suspend);

/*
 * NOTE: Please update omap USB drivers to use ioremap + read/write
 */

#define OMAP2_L4_IO_OFFSET	0xb2000000
<<<<<<< HEAD
#define IOMEM(x)		((void __force __iomem *)(x))
=======
>>>>>>> 88b48684
#define OMAP2_L4_IO_ADDRESS(pa)	IOMEM((pa) + OMAP2_L4_IO_OFFSET)

static inline u8 omap_readb(u32 pa)
{
	return __raw_readb(OMAP2_L4_IO_ADDRESS(pa));
}

static inline u16 omap_readw(u32 pa)
{
	return __raw_readw(OMAP2_L4_IO_ADDRESS(pa));
}

static inline u32 omap_readl(u32 pa)
{
	return __raw_readl(OMAP2_L4_IO_ADDRESS(pa));
}

static inline void omap_writeb(u8 v, u32 pa)
{
	__raw_writeb(v, OMAP2_L4_IO_ADDRESS(pa));
}


static inline void omap_writew(u16 v, u32 pa)
{
	__raw_writew(v, OMAP2_L4_IO_ADDRESS(pa));
}

static inline void omap_writel(u32 v, u32 pa)
{
	__raw_writel(v, OMAP2_L4_IO_ADDRESS(pa));
}

#endif

extern void am35x_musb_reset(void);
extern void am35x_musb_phy_power(u8 on);
extern void am35x_musb_clear_irq(void);
extern void am35x_set_mode(u8 musb_mode);
extern void ti81xx_musb_phy_power(u8 on);

/*
 * FIXME correct answer depends on hmc_mode,
 * as does (on omap1) any nonzero value for config->otg port number
 */
#ifdef	CONFIG_USB_GADGET_OMAP
#define	is_usb0_device(config)	1
#else
#define	is_usb0_device(config)	0
#endif

void omap_otg_init(struct omap_usb_config *config);

#if defined(CONFIG_USB) || defined(CONFIG_USB_MODULE)
void omap1_usb_init(struct omap_usb_config *pdata);
#else
static inline void omap1_usb_init(struct omap_usb_config *pdata)
{
}
#endif

#if defined(CONFIG_ARCH_OMAP_OTG) || defined(CONFIG_ARCH_OMAP_OTG_MODULE)
void omap2_usbfs_init(struct omap_usb_config *pdata);
#else
static inline void omap2_usbfs_init(struct omap_usb_config *pdata)
{
}
#endif

/*-------------------------------------------------------------------------*/

/*
 * OTG and transceiver registers, for OMAPs starting with ARM926
 */
#define OTG_REV				(OTG_BASE + 0x00)
#define OTG_SYSCON_1			(OTG_BASE + 0x04)
#	define	 USB2_TRX_MODE(w)	(((w)>>24)&0x07)
#	define	 USB1_TRX_MODE(w)	(((w)>>20)&0x07)
#	define	 USB0_TRX_MODE(w)	(((w)>>16)&0x07)
#	define	 OTG_IDLE_EN		(1 << 15)
#	define	 HST_IDLE_EN		(1 << 14)
#	define	 DEV_IDLE_EN		(1 << 13)
#	define	 OTG_RESET_DONE		(1 << 2)
#	define	 OTG_SOFT_RESET		(1 << 1)
#define OTG_SYSCON_2			(OTG_BASE + 0x08)
#	define	 OTG_EN			(1 << 31)
#	define	 USBX_SYNCHRO		(1 << 30)
#	define	 OTG_MST16		(1 << 29)
#	define	 SRP_GPDATA		(1 << 28)
#	define	 SRP_GPDVBUS		(1 << 27)
#	define	 SRP_GPUVBUS(w)		(((w)>>24)&0x07)
#	define	 A_WAIT_VRISE(w)	(((w)>>20)&0x07)
#	define	 B_ASE_BRST(w)		(((w)>>16)&0x07)
#	define	 SRP_DPW		(1 << 14)
#	define	 SRP_DATA		(1 << 13)
#	define	 SRP_VBUS		(1 << 12)
#	define	 OTG_PADEN		(1 << 10)
#	define	 HMC_PADEN		(1 << 9)
#	define	 UHOST_EN		(1 << 8)
#	define	 HMC_TLLSPEED		(1 << 7)
#	define	 HMC_TLLATTACH		(1 << 6)
#	define	 OTG_HMC(w)		(((w)>>0)&0x3f)
#define OTG_CTRL			(OTG_BASE + 0x0c)
#	define	 OTG_USB2_EN		(1 << 29)
#	define	 OTG_USB2_DP		(1 << 28)
#	define	 OTG_USB2_DM		(1 << 27)
#	define	 OTG_USB1_EN		(1 << 26)
#	define	 OTG_USB1_DP		(1 << 25)
#	define	 OTG_USB1_DM		(1 << 24)
#	define	 OTG_USB0_EN		(1 << 23)
#	define	 OTG_USB0_DP		(1 << 22)
#	define	 OTG_USB0_DM		(1 << 21)
#	define	 OTG_ASESSVLD		(1 << 20)
#	define	 OTG_BSESSEND		(1 << 19)
#	define	 OTG_BSESSVLD		(1 << 18)
#	define	 OTG_VBUSVLD		(1 << 17)
#	define	 OTG_ID			(1 << 16)
#	define	 OTG_DRIVER_SEL		(1 << 15)
#	define	 OTG_A_SETB_HNPEN	(1 << 12)
#	define	 OTG_A_BUSREQ		(1 << 11)
#	define	 OTG_B_HNPEN		(1 << 9)
#	define	 OTG_B_BUSREQ		(1 << 8)
#	define	 OTG_BUSDROP		(1 << 7)
#	define	 OTG_PULLDOWN		(1 << 5)
#	define	 OTG_PULLUP		(1 << 4)
#	define	 OTG_DRV_VBUS		(1 << 3)
#	define	 OTG_PD_VBUS		(1 << 2)
#	define	 OTG_PU_VBUS		(1 << 1)
#	define	 OTG_PU_ID		(1 << 0)
#define OTG_IRQ_EN			(OTG_BASE + 0x10)	/* 16-bit */
#	define	 DRIVER_SWITCH		(1 << 15)
#	define	 A_VBUS_ERR		(1 << 13)
#	define	 A_REQ_TMROUT		(1 << 12)
#	define	 A_SRP_DETECT		(1 << 11)
#	define	 B_HNP_FAIL		(1 << 10)
#	define	 B_SRP_TMROUT		(1 << 9)
#	define	 B_SRP_DONE		(1 << 8)
#	define	 B_SRP_STARTED		(1 << 7)
#	define	 OPRT_CHG		(1 << 0)
#define OTG_IRQ_SRC			(OTG_BASE + 0x14)	/* 16-bit */
	// same bits as in IRQ_EN
#define OTG_OUTCTRL			(OTG_BASE + 0x18)	/* 16-bit */
#	define	 OTGVPD			(1 << 14)
#	define	 OTGVPU			(1 << 13)
#	define	 OTGPUID		(1 << 12)
#	define	 USB2VDR		(1 << 10)
#	define	 USB2PDEN		(1 << 9)
#	define	 USB2PUEN		(1 << 8)
#	define	 USB1VDR		(1 << 6)
#	define	 USB1PDEN		(1 << 5)
#	define	 USB1PUEN		(1 << 4)
#	define	 USB0VDR		(1 << 2)
#	define	 USB0PDEN		(1 << 1)
#	define	 USB0PUEN		(1 << 0)
#define OTG_TEST			(OTG_BASE + 0x20)	/* 16-bit */
#define OTG_VENDOR_CODE			(OTG_BASE + 0xfc)	/* 16-bit */

/*-------------------------------------------------------------------------*/

/* OMAP1 */
#define	USB_TRANSCEIVER_CTRL		(0xfffe1000 + 0x0064)
#	define	CONF_USB2_UNI_R		(1 << 8)
#	define	CONF_USB1_UNI_R		(1 << 7)
#	define	CONF_USB_PORT0_R(x)	(((x)>>4)&0x7)
#	define	CONF_USB0_ISOLATE_R	(1 << 3)
#	define	CONF_USB_PWRDN_DM_R	(1 << 2)
#	define	CONF_USB_PWRDN_DP_R	(1 << 1)

/* OMAP2 */
#	define	USB_UNIDIR			0x0
#	define	USB_UNIDIR_TLL			0x1
#	define	USB_BIDIR			0x2
#	define	USB_BIDIR_TLL			0x3
#	define	USBTXWRMODEI(port, x)	((x) << (22 - (port * 2)))
#	define	USBT2TLL5PI		(1 << 17)
#	define	USB0PUENACTLOI		(1 << 16)
#	define	USBSTANDBYCTRL		(1 << 15)
/* AM35x */
/* USB 2.0 PHY Control */
#define CONF2_PHY_GPIOMODE	(1 << 23)
#define CONF2_OTGMODE		(3 << 14)
#define CONF2_NO_OVERRIDE	(0 << 14)
#define CONF2_FORCE_HOST	(1 << 14)
#define CONF2_FORCE_DEVICE	(2 << 14)
#define CONF2_FORCE_HOST_VBUS_LOW (3 << 14)
#define CONF2_SESENDEN		(1 << 13)
#define CONF2_VBDTCTEN		(1 << 12)
#define CONF2_REFFREQ_24MHZ	(2 << 8)
#define CONF2_REFFREQ_26MHZ	(7 << 8)
#define CONF2_REFFREQ_13MHZ	(6 << 8)
#define CONF2_REFFREQ		(0xf << 8)
#define CONF2_PHYCLKGD		(1 << 7)
#define CONF2_VBUSSENSE		(1 << 6)
#define CONF2_PHY_PLLON		(1 << 5)
#define CONF2_RESET		(1 << 4)
#define CONF2_PHYPWRDN		(1 << 3)
#define CONF2_OTGPWRDN		(1 << 2)
#define CONF2_DATPOL		(1 << 1)

/* TI81XX specific definitions */
#define USBCTRL0	0x620
#define USBSTAT0	0x624

/* TI816X PHY controls bits */
#define TI816X_USBPHY0_NORMAL_MODE	(1 << 0)
#define TI816X_USBPHY_REFCLK_OSC	(1 << 8)

/* TI814X PHY controls bits */
#define USBPHY_CM_PWRDN		(1 << 0)
#define USBPHY_OTG_PWRDN	(1 << 1)
#define USBPHY_CHGDET_DIS	(1 << 2)
#define USBPHY_CHGDET_RSTRT	(1 << 3)
#define USBPHY_SRCONDM		(1 << 4)
#define USBPHY_SINKONDP		(1 << 5)
#define USBPHY_CHGISINK_EN	(1 << 6)
#define USBPHY_CHGVSRC_EN	(1 << 7)
#define USBPHY_DMPULLUP		(1 << 8)
#define USBPHY_DPPULLUP		(1 << 9)
#define USBPHY_CDET_EXTCTL	(1 << 10)
#define USBPHY_GPIO_MODE	(1 << 12)
#define USBPHY_DPOPBUFCTL	(1 << 13)
#define USBPHY_DMOPBUFCTL	(1 << 14)
#define USBPHY_DPINPUT		(1 << 15)
#define USBPHY_DMINPUT		(1 << 16)
#define USBPHY_DPGPIO_PD	(1 << 17)
#define USBPHY_DMGPIO_PD	(1 << 18)
#define USBPHY_OTGVDET_EN	(1 << 19)
#define USBPHY_OTGSESSEND_EN	(1 << 20)
#define USBPHY_DATA_POLARITY	(1 << 23)

#if defined(CONFIG_ARCH_OMAP1) && defined(CONFIG_USB)
u32 omap1_usb0_init(unsigned nwires, unsigned is_device);
u32 omap1_usb1_init(unsigned nwires);
u32 omap1_usb2_init(unsigned nwires, unsigned alt_pingroup);
#else
static inline u32 omap1_usb0_init(unsigned nwires, unsigned is_device)
{
	return 0;
}
static inline u32 omap1_usb1_init(unsigned nwires)
{
	return 0;

}
static inline u32 omap1_usb2_init(unsigned nwires, unsigned alt_pingroup)
{
	return 0;
}
#endif

#endif	/* __ASM_ARCH_OMAP_USB_H */<|MERGE_RESOLUTION|>--- conflicted
+++ resolved
@@ -112,10 +112,6 @@
  */
 
 #define OMAP2_L4_IO_OFFSET	0xb2000000
-<<<<<<< HEAD
-#define IOMEM(x)		((void __force __iomem *)(x))
-=======
->>>>>>> 88b48684
 #define OMAP2_L4_IO_ADDRESS(pa)	IOMEM((pa) + OMAP2_L4_IO_OFFSET)
 
 static inline u8 omap_readb(u32 pa)
